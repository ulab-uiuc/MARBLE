--- conflicted
+++ resolved
@@ -48,7 +48,6 @@
         """
         self.logger = get_logger(self.__class__.__name__)
         self.agents = {agent.agent_id: agent for agent in agents}
-<<<<<<< HEAD
         self.relationships: List[Tuple[str, str, str]] = []
         self.execution_mode = structure_config.get('execution_mode', 'parallel')
         self.logger.info(f"AgentGraph initialized with execution mode '{self.execution_mode}'.")
@@ -58,16 +57,6 @@
                 raise ValueError(f"Invalid relationship format: {rel}. Expected 3 elements.")
             node1, node2, relationship = rel
             self.add_relationship(node1, node2, relationship)
-
-
-=======
-        self.adjacency_list: Dict[str, List[str]] = {}
-        self.relationships: List[Tuple[str, str, str]] = []
-        self.execution_mode = structure_config.get('execution_mode', 'parallel')
-        self.logger.info(f"AgentGraph initialized with execution mode '{self.execution_mode}'.")
-        self._build_graph(structure_config.get('structure', {}))
-        self._initialize_relationships(structure_config.get('relationships', []))
->>>>>>> 7301c36d
 
     def _build_graph(self, structure: Dict[str, List[str]]) -> None:
         """
