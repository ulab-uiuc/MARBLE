--- conflicted
+++ resolved
@@ -3,22 +3,15 @@
 """
 The core engine module that coordinates agents within the environment.
 """
-<<<<<<< HEAD
+import json
+from typing import Any, Dict, List, Optional, Union
 import os
 from typing import Any, Dict, List, Union
-=======
-import json
-from typing import Any, Dict, List, Optional, Union
->>>>>>> c55fff45
 
 from marble.agent import BaseAgent
 from marble.configs.config import Config
 from marble.engine.engine_planner import EnginePlanner
-<<<<<<< HEAD
-from marble.environments import BaseEnvironment, WebEnvironment, WerewolfEnv
-=======
 from marble.environments import BaseEnvironment, ResearchEnvironment, WebEnvironment
->>>>>>> c55fff45
 from marble.evaluator.evaluator import Evaluator
 from marble.graph.agent_graph import AgentGraph
 from marble.memory.base_memory import BaseMemory
@@ -42,50 +35,6 @@
         """
         self.logger = get_logger(self.__class__.__name__)
         self.config = config
-<<<<<<< HEAD
-
-        # Initialize Environment if it exists in config
-        if hasattr(config, 'environment'):
-            self.environment = self._initialize_environment(config.environment)
-        else:
-            self.environment = None
-
-        # Initialize Agents if it exists in config
-        if hasattr(config, 'agents'):
-            self.agents = self._initialize_agents(config.agents)
-        else:
-            self.agents = []
-
-        # Initialize AgentGraph if it exists in config
-        if hasattr(config, 'graph'):
-            self.graph = AgentGraph(self.agents, config.graph)
-        else:
-            self.graph = None
-
-        # Initialize Memory if it exists in config
-        if hasattr(config, 'memory'):
-            self.memory = self._initialize_memory(config.memory)
-        else:
-            self.memory = None
-
-        # Initialize Evaluator if metrics are defined in config
-        if hasattr(config, 'metrics'):
-            self.evaluator = Evaluator(metrics_config=config.metrics)
-        else:
-            self.evaluator = None
-
-        # Get task content if it exists in config
-        self.task = config.task.get('content', '') if hasattr(config, 'task') else ''
-
-        # Initialize EnginePlanner if engine_planner config is provided
-        if hasattr(config, 'engine_planner'):
-            self.planner = EnginePlanner(agent_graph=self.graph, memory=self.memory, config=config.engine_planner, task=self.task)
-        else:
-            self.planner = None
-
-        # Set max_iterations if it exists, default to 10 otherwise
-        self.max_iterations = config.environment.get('max_iterations', 10) if hasattr(config, 'environment') else 10
-=======
         # Initialize Environment
         self.environment = self._initialize_environment(config.environment)
         # Initialize Agents
@@ -104,7 +53,6 @@
         # Initialize EnginePlanner
         self.planner = EnginePlanner(agent_graph=self.graph, memory=self.memory, config=config.engine_planner, task=self.task, model=config.llm)
         self.max_iterations = config.environment.get('max_iterations', 10)
->>>>>>> c55fff45
         self.current_iteration = 0
 
         self.logger.info("Engine initialized.")
@@ -126,24 +74,6 @@
         env_type = env_config.get("type")
         
         if env_type == "Web":
-<<<<<<< HEAD
-            environment = WebEnvironment(name="Web Environment", config=env_config)
-        
-        elif env_type == "Werewolf":
-            # Initialize Werewolf environment if type is 'Werewolf'
-            config_path = env_config.get("config_path")
-            if not config_path or not os.path.exists(config_path):
-                raise FileNotFoundError(f"Werewolf environment config file '{config_path}' not found.")
-            
-            environment = WerewolfEnv(name="Werewolf Environment", config_path=config_path)
-            self.logger.debug("Werewolf environment initialized.")
-        
-        else:
-            raise ValueError(f"Unsupported environment type: {env_type}")
-        
-        self.logger.debug(f"Environment '{env_type}' initialized.")
-        return environment
-=======
             env1 = WebEnvironment(name="Web Environment", config=env_config)
             return env1
         elif env_type == "Base":
@@ -154,9 +84,8 @@
             return env3
         else:
             raise ValueError(f"Unsupported environment type: {env_type}")
-
->>>>>>> c55fff45
-
+        self.logger.debug(f"Environment '{env_type}' initialized.")
+        return environment
 
     def _initialize_agents(self, agent_configs: List[Dict[str, Any]]) -> List[BaseAgent]:
         """
