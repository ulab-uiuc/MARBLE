# marble/engine/engine.py

"""
The core engine module that coordinates agents within the environment.
"""
import json
import os
from typing import Any, Dict, List, Optional, Union

from marble.agent import BaseAgent, CodingAgent
from marble.configs.config import Config
from marble.engine.engine_planner import EnginePlanner
<<<<<<< HEAD
from marble.environments import BaseEnvironment, ResearchEnvironment, WebEnvironment, CodingEnvironment
=======
from marble.environments import (
    BaseEnvironment,
    MinecraftEnvironment,
    DBEnvironment,
    ResearchEnvironment,
    WebEnvironment,
    WorldSimulationEnvironment,
)
>>>>>>> d8750e92
from marble.evaluator.evaluator import Evaluator
from marble.graph.agent_graph import AgentGraph
from marble.memory.base_memory import BaseMemory
from marble.memory.shared_memory import SharedMemory
from marble.utils.logger import get_logger

<<<<<<< HEAD
EnvType = Union[BaseEnvironment, WebEnvironment, ResearchEnvironment, CodingEnvironment]
AgentType = Union[BaseAgent, CodingAgent]
=======
EnvType = Union[BaseEnvironment, WebEnvironment, ResearchEnvironment, WorldSimulationEnvironment, MinecraftEnvironment, DBEnvironment]
AgentType = Union[BaseAgent]
>>>>>>> d8750e92

class Engine:
    """
    The Engine class orchestrates the simulation, coordinating agents and the environment.
    """
    def _read_code_from_file(self, file_path: str) -> str:
        """
        从指定文件路径读取代码。

        Args:
            file_path (str): 文件路径

        Returns:
            str: 文件内容
        """
        try:
            with open(file_path, 'r', encoding='utf-8') as file:
                return file.read()
        except IOError as e:
            self.logger.error(f"Failed to read code from {file_path}: {e}")
            return ""

    def __init__(self, config: Config):
        """
        Initialize the Engine with the given configuration.

        Args:
            config (Config): Configuration parameters.
        """
        self.logger = get_logger(self.__class__.__name__)
        self.config = config
        self.planning_method = config.engine_planner.get('planning_method', 'naive')
        # Initialize Environment
        self.environment = self._initialize_environment(config.environment)
        # Initialize Agents
        self.agents = self._initialize_agents(config.agents)
        # Initialize AgentGraph
        self.graph = AgentGraph(self.agents, config)
        for agent in self.agents:
            agent.set_agent_graph(self.graph)
        # Initialize Memory
        self.memory = self._initialize_memory(config.memory)
        # Initialize Evaluator
        self.evaluator = Evaluator(metrics_config=config.metrics)
        self.task = config.task.get('content', '')
        self.output_format = config.task.get('output_format','You are free to define your own output format to answer the task properly.')
        self.coordinate_mode = config.coordination_mode
        # Initialize EnginePlanner
        self.planner = EnginePlanner(agent_graph=self.graph, memory=self.memory, config=config.engine_planner, task=self.task, model=config.llm)
        self.max_iterations = config.environment.get('max_iterations', 10)
        self.current_iteration = 0

        self.logger.info("Engine initialized.")


    def _initialize_environment(self, env_config: Dict[str, Any]) -> BaseEnvironment:
        """
        Initialize the environment based on configuration.

        Args:
            env_config (dict): Environment configuration.

        Returns:
            BaseEnvironment: An instance of the environment.

        Raises:
            ValueError: If the environment type is not supported.
        """
        env_type = env_config.get("type")

        if env_type == "Web":
            env1 = WebEnvironment(name="Web Environment", config=env_config)
            return env1
        elif env_type == "Base":
            env2 = BaseEnvironment(name="Base Environment", config=env_config)
            return env2
        elif env_type == "Research":
            env3 = ResearchEnvironment(name="Research Environment", config=env_config)
            return env3
<<<<<<< HEAD
        elif env_type == "Coding":
            env4 = CodingEnvironment(name="Coding Environment", config=env_config)
            return env4
=======
        elif env_type == "WorldSimulation":
            env4 = WorldSimulationEnvironment(name="World Simulation Environment", config=env_config)
            return env4
        elif env_type == "Minecraft":
            env5 = MinecraftEnvironment(name="Minecraft Environment", config=env_config)
            return env5
        elif env_type == "DB":
            env6 = DBEnvironment(name="DB Environment", config=env_config)
            return env6
>>>>>>> d8750e92
        else:
            raise ValueError(f"Unsupported environment type: {env_type}")

    def _initialize_agents(self, agent_configs: List[Dict[str, Any]]) -> List[BaseAgent]:
        """
        Initialize agents based on configurations.

        Args:
            agent_configs (List[dict]): List of agent configurations.

        Returns:
            List[BaseAgent]: List of agent instances.
        """
        agents = []
        llm = self.config.llm
        for agent_config in agent_configs:
            agent_llm = agent_config.get("llm", llm)  # use agent-specific LLM if provided
            agent_type = agent_config.get("type")
            agent = BaseAgent(config=agent_config, env=self.environment, model=agent_llm)
            agents.append(agent)
            self.logger.debug(f"Agent '{agent.agent_id}' of type '{agent_type}' using LLM '{agent_llm}' initialized.")
            if isinstance(self.environment, MinecraftEnvironment):
                assert "agent_id" in agent_config and "agent_port" in agent_config
                self.environment.register_agent(agent_config.get("agent_id"), agent_config.get("agent_port"))
            self.logger.debug(f"Agent '{agent.agent_id}' of type '{agent_type}' initialized.")
        return agents

    def _initialize_memory(self, memory_config: Dict[str, Any]) -> Union[SharedMemory, BaseMemory]:
        """
        Initialize the shared memory mechanism.

        Args:
            memory_config (dict): Memory configuration.

        Returns:
            BaseMemory: An instance of the memory module.
        """
        memory_type = memory_config.get("type", "SharedMemory")
        memory: Union[BaseMemory, SharedMemory, None] = None
        if memory_type == "SharedMemory":
            memory = SharedMemory()
        else:
            memory = BaseMemory()
        self.logger.debug(f"Memory of type '{memory_type}' initialized.")
        return memory


    def graph_coordinate(self) -> None:
        """
        Graph-based coordination mode.
        """
        try:
            summary_data = {"task": self.task, "coordination_mode": self.coordinate_mode, "iterations": []}
            # Initial assignment: Distribute the overall task to each agent
            self.logger.info("Initial task distribution to all agents.")
            initial_tasks = {agent.agent_id: self.task for agent in self.graph.get_all_agents()}
            agents_results = []

            # Initialize iteration_data for the initial assignment to match iterative structure
            iteration_data = {
                "iteration": self.current_iteration + 1,
                "task_assignments": {},
                "task_results": [],
                "summary": "",
                "continue_simulation": True,
                "communications": [],
            }
            communications = []
            for agent_id, task in initial_tasks.items():
                try:
                    agent = self.graph.get_agent(agent_id)
                    self.logger.info(f"Assigning initial task to {agent_id}: {task}")
                    # Assign the task to the agent
                    iteration_data_task_assignments = iteration_data.get("task_assignments")
                    assert isinstance(iteration_data_task_assignments, dict)
                    iteration_data_task_assignments[agent_id] = task
                    result, communication = agent.act(task)
                    self.logger.info(f"Processing result for agent '{agent.agent_id}'")
                    self.logger.info(f"Communication received: {communication}")
                    if communication:
                        self.logger.info(f"Adding communication to list: {communication}")
                        communications.append(communication)
                    agents_results.append({agent_id: result})
                    # Record the result
                    task_result = {"agent_id": agent_id, "result": result}
                    iteration_data_task_results = iteration_data.get("task_results")
                    assert isinstance(iteration_data_task_results, list)
                    iteration_data_task_results.append(task_result)
                    self.logger.debug(f"Agent '{agent_id}' completed initial task with result: {result}")
                except KeyError:
                    self.logger.error(f"Agent '{agent_id}' not found in the graph.")
                except Exception as e:
                    self.logger.error(f"Error while executing initial task for agent '{agent_id}': {e}")
            iteration_data["communications"] = communications
            # Summarize outputs and update planner for the initial assignment
            summary = self._summarize_results(agents_results)
            self.logger.info(f"Initial Summary:\n{summary}")
            summary = self.planner.summarize_output(summary, self.task, self.output_format)
            iteration_data["summary"] = summary.content

            # Decide whether to continue or terminate after initial assignment
            if isinstance(self.environment, MinecraftEnvironment):
                try:
                    with open("../data/score.json", "r") as f:
                        block_hit_rate = json.load(f)[-1]["block_hit_rate"]
                except:
                    block_hit_rate = 0.0
                self.logger.info(f"Using a rule-based EnginePlanner. block_hit_rate is {block_hit_rate}")
                continue_simulation = (int(block_hit_rate) != 1)
            else:
                continue_simulation = self.planner.decide_next_step(agents_results)
            iteration_data["continue_simulation"] = continue_simulation
            if not continue_simulation:
                self.logger.info("EnginePlanner decided to terminate the simulation after initial assignment.")
            else:
                self.planner.update_progress(summary)
                self.current_iteration += 1


            summary_data["iterations"].append(iteration_data)

            # Evaluate communication
            if iteration_data["communications"]:
<<<<<<< HEAD
                self.logger.info(f"Evaluating communications: {iteration_data['communications']}")
                communications_str = self._format_communications(iteration_data["communications"])
                self.evaluator.evaluate_communication(self.task, communications_str)
=======
                iteration_data_communications = iteration_data.get("communications")
                assert isinstance(iteration_data_communications, list)
                # communications_str = self._format_communications(iteration_data_communications)
                # self.evaluator.evaluate_communication(self.task, communications_str)
                self.evaluator.metrics["communication_score"].append(-1)
>>>>>>> d8750e92
            else:
                self.logger.info("No communications to evaluate")
                # Store -1 if communications are empty
                self.evaluator.metrics["communication_score"].append(-1)

            # Evaluate planning
            # agent_profiles = self._get_agent_profiles()
            # iteration_data_task_assignments = iteration_data.get("task_assignments")
            # assert isinstance(iteration_data_task_assignments, dict)
            # agent_tasks_str = self._format_agent_tasks(iteration_data_task_assignments)
            # iteration_data_task_results = iteration_data.get("task_results")
            # assert isinstance(iteration_data_task_results, list)
            # results_str = self._format_results(iteration_data_task_results)
            # iteration_data_summary = iteration_data.get("summary")
            # assert isinstance(iteration_data_summary, str)
            # self.evaluator.evaluate_planning(iteration_data_summary, agent_profiles, agent_tasks_str, results_str)
            # self.evaluator.evaluate_kpi(self.task, results_str)
            self.evaluator.metrics["planning_score"].append(-1)

            end_on_iter_0 = False
            if not continue_simulation:
                end_on_iter_0 = True

            while self.current_iteration < self.max_iterations and not end_on_iter_0:
                iteration_data = {
                    "iteration": self.current_iteration + 1,
                    "task_assignments": {},
                    "task_results": [],
                    "summary": "",
                    "continue_simulation": True,
                    "communications": [],
                    "total_milestones": 0,
                    "agent_kpis": {}
                }
                self.logger.info(f"Starting iteration {self.current_iteration}")

                current_agents = self.graph.get_all_agents()
                current_tasks = {}
                agents_results = []
                communications = []

                for agent in current_agents:
                    try:
                        # Each agent plans its own task
                        task = agent.plan_task()
                        current_tasks[agent.agent_id] = task
                        iteration_data_task_assignments = iteration_data.get("task_assignments")
                        assert isinstance(iteration_data_task_assignments, dict)
                        iteration_data_task_assignments[agent.agent_id] = task
                        self.logger.info(f"Agent '{agent.agent_id}' planned task: {task}")

                        # Agent acts on the planned task
                        result, communication = agent.act(task)
                        self.logger.info(f"Processing result for agent '{agent.agent_id}'")
                        self.logger.info(f"Communication received: {communication}")
                        if communication:
                            self.logger.info(f"Adding communication to list: {communication}")
                            communications.append(communication)
                        agents_results.append({agent.agent_id: result})
                        iteration_data_task_results = iteration_data.get("task_results")
                        assert isinstance(iteration_data_task_results, list)
                        iteration_data_task_results.append({agent.agent_id: result})
                        self.logger.debug(f"Agent '{agent.agent_id}' executed task with result: {result}")
                    except Exception as e:
                        self.logger.error(f"Error in agent '{agent.agent_id}' during planning or action: {e}")
                iteration_data["communications"] = communications
                # Summarize outputs and update planner
                summary = self._summarize_results(agents_results)
                self.logger.info(f"Iteration {self.current_iteration} Summary:\n{summary}")
                self.current_iteration += 1
                summary_from_planner = self.planner.summarize_output(summary, self.task, self.output_format)
                iteration_data["summary"] = summary_from_planner.content

                # Evaluate communication
                if iteration_data["communications"]:
<<<<<<< HEAD
                    self.logger.info(f"Evaluating communications: {iteration_data['communications']}")
                    communications_str = self._format_communications(iteration_data["communications"])
                    self.evaluator.evaluate_communication(self.task, communications_str)
=======
                    iteration_data_communications = iteration_data.get("communications")
                    assert isinstance(iteration_data_communications, list)
                    # communications_str = self._format_communications(iteration_data_communications)
                    # self.evaluator.evaluate_communication(self.task, communications_str)
                    self.evaluator.metrics["communication_score"].append(-1)
>>>>>>> d8750e92
                else:
                    self.logger.info("No communications to evaluate")
                    # Store -1 if communications are empty
                    self.evaluator.metrics["communication_score"].append(-1)

                # Evaluate planning
                # agent_profiles = self._get_agent_profiles()
                # iteration_data_task_assignments = iteration_data.get("task_assignments")
                # assert isinstance(iteration_data_task_assignments, dict)
                # agent_tasks_str = self._format_agent_tasks(iteration_data_task_assignments)
                # iteration_data_task_results = iteration_data.get("task_results")
                # assert isinstance(iteration_data_task_results, list)
                # results_str = self._format_results(iteration_data_task_results)
                # iteration_data_summary = iteration_data.get("summary")
                # assert isinstance(iteration_data_summary, str)
                # self.evaluator.evaluate_planning(iteration_data_summary, agent_profiles, agent_tasks_str, results_str)
                # self.evaluator.evaluate_kpi(self.task, results_str)
                self.evaluator.metrics["planning_score"].append(-1)
                # Decide whether to continue or terminate
                if isinstance(self.environment, MinecraftEnvironment):
                    try:
                        with open("../data/score.json", "r") as f:
                            block_hit_rate = json.load(f)[-1]["block_hit_rate"]
                    except:
                        block_hit_rate = 0.0
                    self.logger.info(f"Using a rule-based EnginePlanner. block_hit_rate is {block_hit_rate}")
                    continue_simulation = (int(block_hit_rate) != 1)
                else:
                    continue_simulation = self.planner.decide_next_step(agents_results)
                iteration_data["continue_simulation"] = continue_simulation
                summary_data["iterations"].append(iteration_data)
                if not continue_simulation:
                    self.logger.info("EnginePlanner decided to terminate the simulation.")
                    break

                # # Check if task is completed within the environment
                # if self.environment.is_task_completed():
                #     self.logger.info("Task has been completed successfully.")
                #     break
            # At the end, add the scores to summary_data
            
            summary_data["planning_scores"] = self.evaluator.metrics["planning_score"]
            summary_data["communication_scores"] = self.evaluator.metrics["communication_score"]
            summary_data["token_usage"] = self._get_totoal_token_usage()
            summary_data["agent_kpis"] = self.evaluator.metrics["agent_kpis"]
            summary_data["total_milestones"] = self.evaluator.metrics["total_milestones"]
            # if self.environment.name == 'Research Environment':
            if isinstance(self.environment, ResearchEnvironment):
                iteration_data_summary = iteration_data.get("summary")
                assert isinstance(iteration_data_summary, str)
                self.evaluator.evaluate_task_research(self.task, iteration_data_summary)
                summary_data['task_evaluation'] = self.evaluator.metrics["task_evaluation"]
                self.logger.info("Engine graph-based coordination loop completed.")
            elif self.environment.name == 'World Simulation Environment':
                self.evaluator.evaluate_task_world(self.task, iteration_data["summary"])
                summary_data['task_evaluation'] = self.evaluator.metrics["task_evaluation"]
                self.logger.info("Engine graph-based coordination loop completed.")
            elif isinstance(self.environment, MinecraftEnvironment):
                try:
                    with open("../data/score.json", "r") as f:
                        block_hit_rate = json.load(f)[-1]["block_hit_rate"]
                except:
                    block_hit_rate = 0.0
                summary_data['task_evaluation'] = block_hit_rate * 5
            elif self.environment.name == 'DB Environment':
                self.evaluator.evaluate_task_db(
                    self.task, iteration_data["summary"],
                    self.config.task["labels"],
                    self.config.task["number_of_labels_pred"],
                    self.config.task["root_causes"]
                )
                summary_data['task_evaluation'] = self.evaluator.metrics["task_evaluation"]
                self.logger.info("Engine graph-based coordination loop completed.")
            self.logger.info("Engine graph-based coordination loop completed.")
            if self.environment.name == 'Coding Environment':
                self.logger.info("Environment is Coding Environment, evaluating code quality...")
                code = self._read_code_from_file('/opt/dlami/nvme/zhe/MARBLE/marble/workspace/solution.py')
                if code:
                    self.logger.info("Code found, evaluating code quality...")
                    self.evaluator.evaluate_code_quality(task=self.task, code_result=code)
                    summary_data["code_quality"] = self.evaluator.metrics["code_quality"]
                    self.logger.info(f"Code quality evaluation results: {self.evaluator.metrics['code_quality']}")
            

        except Exception:
            self.logger.exception("An error occurred during graph-based coordination.")
            raise
        finally:
            self.evaluator.finalize()
            self.logger.info("Graph-based coordination simulation completed.")
            self._write_to_jsonl(summary_data)

    def star_coordinate(self) -> None:
        """
        Centralized coordination mode.
        """
        try:
            summary_data = {"task": self.task, "coordination_mode": self.coordinate_mode, "iterations": [], "final_output": ""}
            agents_results:List[Dict[str, Any]] = []
            while self.current_iteration < self.max_iterations:
                iteration_data:Dict[str, Any] = {
                    "iteration": self.current_iteration + 1,
                    "task_assignments": {},
                    "task_results": [],
                    "summary": "",
                    "continue_simulation": True,
                    "total_milestones": 0,
                    "agent_kpis": {}
                }
                self.logger.info(f"Starting iteration {self.current_iteration}")

                # Assign tasks to agents
                assignment = self.planner.assign_tasks(planning_method=self.planning_method)
                tasks = assignment.get("tasks", {})
                iteration_data["task_assignments"] = tasks
                self.logger.info(f"Assigned tasks: {tasks}")

                # Assign tasks to agents
                agents_results = []
                communications = []
                for agent_id, task in tasks.items():
                    try:
                        agent = self.graph.get_agent(agent_id)
                        self.logger.info(f"Assigning task to {agent_id}: {task}")
                        result, communication = agent.act(task)
                        agents_results.append({agent_id: result})
                        if communication:
                            communications.append(communication)

                        self.logger.debug(f"Agent '{agent_id}' completed task with result: {result}")
                    except KeyError:
                        self.logger.error(f"Agent '{agent_id}' not found in the graph.")
                    except Exception as e:
                        self.logger.error(f"Error while executing task for agent '{agent_id}': {e}")
                iteration_data["task_results"] = agents_results
                iteration_data["communications"] = communications
                # Update progress based on agents' results
                summary = self._summarize_results(agents_results)
                summary_from_planner = self.planner.summarize_output(summary, self.task,  self.output_format)
                iteration_data["summary"] = summary_from_planner.content
                self.logger.info(summary)
                self.planner.update_progress(summary)
                self.current_iteration += 1

                # Evaluate communication
                if iteration_data["communications"]:
                    communications_str = self._format_communications(iteration_data["communications"])
                    self.evaluator.evaluate_communication(self.task, communications_str)
                else:
                    # Store -1 if communications are empty
                    self.evaluator.metrics["communication_score"].append(-1)

                # Evaluate planning
                agent_profiles = self._get_agent_profiles()
                agent_tasks_str = self._format_agent_tasks(iteration_data["task_assignments"])
                results_str = self._format_results(iteration_data["task_results"])
                self.evaluator.evaluate_planning(iteration_data["summary"], agent_profiles, agent_tasks_str, results_str)
                self.evaluator.evaluate_kpi(self.task, results_str)

                # Decide whether to continue or terminate
                continue_simulation = self.planner.decide_next_step(agents_results)
                iteration_data["continue_simulation"] = continue_simulation
                summary_data["iterations"].append(iteration_data)
                if not continue_simulation:
                    self.logger.info("EnginePlanner decided to terminate the simulation.")
                    break

                if self.current_iteration >= self.max_iterations:
                    self.logger.info("Maximum iterations reached.")
                    break
            # At the end, add the scores to summary_data
            summary_data["planning_scores"] = self.evaluator.metrics["planning_score"]
            summary_data["communication_scores"] = self.evaluator.metrics["communication_score"]
            summary_data["token_usage"] = self._get_totoal_token_usage()
            summary_data["agent_kpis"] = self.evaluator.metrics["agent_kpis"]
            summary_data["total_milestones"] = self.evaluator.metrics["total_milestones"]
            if self.environment.name == 'Research Environment':
                self.evaluator.evaluate_task_research(self.task, iteration_data["summary"])
                summary_data['task_evaluation'] = self.evaluator.metrics["task_evaluation"]
<<<<<<< HEAD
                self.logger.info("Engine graph-based coordination loop completed.")
            if self.environment.name == 'Coding Environment':
                code = self._read_code_from_file('/opt/dlami/nvme/zhe/MARBLE/marble/workspace/solution.py')
                if code:
                    self.evaluator.evaluate_code_quality(task=self.task, code_result=code)
                    summary_data["code_quality"] = self.evaluator.metrics["code_quality"]
                    self.logger.info(f"Code quality evaluation results: {self.evaluator.metrics['code_quality']}")
=======
                self.logger.info("Engine star-based coordination loop completed.")
            elif self.environment.name == 'World Simulation Environment':
                self.evaluator.evaluate_task_world(self.task, iteration_data["summary"])
                summary_data['task_evaluation'] = self.evaluator.metrics["task_evaluation"]
                self.logger.info("Engine star-based coordination loop completed.")
            elif self.environment.name == 'DB Environment':
                self.evaluator.evaluate_task_db(
                    self.task, iteration_data["summary"],
                    self.config.task["labels"],
                    self.config.task["number_of_labels_pred"],
                    self.config.task["root_causes"]
                )
                summary_data['task_evaluation'] = self.evaluator.metrics["task_evaluation"]
                self.logger.info("Engine star-based coordination loop completed.")
>>>>>>> d8750e92
            self.logger.info("Engine simulation loop completed.")

        except Exception:
            self.logger.exception("An error occurred during simulation.")
            raise
        finally:
            self.evaluator.finalize()
            self.logger.info("Simulation completed.")
            self._write_to_jsonl(summary_data)

    def chain_coordinate(self) -> None:
        """
        Chain-based coordination mode.
        """
        try:
            self.logger.info("Starting chain-based coordination.")
            summary_data = {"task": self.task, "coordination_mode": self.coordinate_mode, "iterations": []}
            # Start with the initial agent
            current_agent = self._select_initial_agent()
            if not current_agent:
                self.logger.error("No initial agent found for chain.")
                return

            max_chain_length = self.max_iterations * len(self.agents)  # Or define a separate chain length limit
            chain_length = 0

            task = self.task
            agents_results = []

            while current_agent and chain_length < max_chain_length:
                iteration_data = {
                    "chain_length": chain_length + 1,
                    "current_agent": current_agent.agent_id,
                    "result": None,
                    "continue_simulation": True,
                    "task_assignments": {},
                    "total_milestones": 0,
                    "agent_kpis": {}
                }
                self.logger.info(f"Agent '{current_agent.agent_id}' is executing task.")
                result, communication = current_agent.act(task)
                result_str = f"AgentID: '{current_agent.agent_id}' completed task with result: {result}"
                iteration_data_task_assignments = iteration_data.get("task_assignments")
                assert isinstance(iteration_data_task_assignments, dict)
                iteration_data_task_assignments[current_agent.agent_id] = task
                agents_results.append({current_agent.agent_id: result})
                iteration_data["result"] = result
                self.logger.info(f"Agent '{current_agent.agent_id}' completed task with result: {result}")
                # Get profiles of other agents
                agent_profiles = self.graph.get_agent_profiles_linked(current_agent.agent_id)
                # Current agent chooses the next agent
                next_agent_id, plan = current_agent.plan_next_agent(result, agent_profiles)
                current_agent_ = current_agent
                try:
                    current_agent = self.graph.get_agent(next_agent_id)
                except Exception:
                    self.logger.error(f"Agent '{next_agent_id}' not found in the graph. keep the same agent.")
                    current_agent = current_agent_
                task = plan
                chain_length += 1
                self.planner.update_progress(result)
                iteration_data["communications"] = communication

                # Evaluate communication
                if iteration_data["communications"]:
                    iteration_data_communications = iteration_data.get("communications")
                    assert isinstance(iteration_data_communications, list)
                    communications_str = self._format_communications(iteration_data_communications)
                    self.evaluator.evaluate_communication(self.task, communications_str)
                else:
                    # Store -1 if communications are empty
                    self.evaluator.metrics["communication_score"].append(-1)

                summary = self._summarize_results(agents_results)
                summary_from_planner = self.planner.summarize_output(summary, self.task,  self.output_format)
                iteration_data["summary"] = summary_from_planner.content

                # Evaluate planning
                agent_profiles_self = self._get_agent_profiles()
                iteration_data_task_assignments = iteration_data.get("task_assignments")
                assert isinstance(iteration_data_task_assignments, dict)
                agent_tasks_str = self._format_agent_tasks(iteration_data_task_assignments)
                iteration_data_summary = iteration_data.get("summary")
                assert isinstance(iteration_data_summary, str)
                self.evaluator.evaluate_planning(iteration_data_summary, agent_profiles_self, agent_tasks_str, result)
                self.evaluator.evaluate_kpi(self.task, result_str)


                # Decide whether to continue or terminate
                continue_simulation = self.planner.decide_next_step([{'root_agent': result}])
                iteration_data["continue_simulation"] = continue_simulation
                summary_data["iterations"].append(iteration_data)
                if not continue_simulation:
                    self.logger.info("EnginePlanner decided to terminate the simulation.")
                    break
            # Update progress
            summary = self._summarize_results(agents_results)
            self.logger.info(f"Chain execution Summary:\n{summary}")
            self.planner.update_progress(summary)

            # At the end, add the scores to summary_data
            summary_data["planning_scores"] = self.evaluator.metrics["planning_score"]
            summary_data["communication_scores"] = self.evaluator.metrics["communication_score"]
            summary_data["token_usage"] = self._get_totoal_token_usage()
            summary_data["agent_kpis"] = self.evaluator.metrics["agent_kpis"]
            summary_data["total_milestones"] = self.evaluator.metrics["total_milestones"]
            if self.environment.name == 'Research Environment':
                self.evaluator.evaluate_task_research(self.task, iteration_data["summary"])
                #summary_data['task_evaluation'] = self.evaluator.metrics["task_evaluation"]
                self.logger.info("Engine chain-based coordination loop completed.")
            elif self.environment.name == 'World Simulation Environment':
                self.evaluator.evaluate_task_world(self.task, iteration_data["summary"])
                summary_data['task_evaluation'] = self.evaluator.metrics["task_evaluation"]
<<<<<<< HEAD
                self.logger.info("Engine graph-based coordination loop completed.")
            if self.environment.name == 'Coding Environment':
                code = self._read_code_from_file('/opt/dlami/nvme/zhe/MARBLE/marble/workspace/solution.py')
                if code:
                    self.evaluator.evaluate_code_quality(task=self.task, code_result=code)
                    summary_data["code_quality"] = self.evaluator.metrics["code_quality"]
                    self.logger.info(f"Code quality evaluation results: {self.evaluator.metrics['code_quality']}")
        
        
=======
                self.logger.info("Engine chain-based coordination loop completed.")
            elif self.environment.name == 'DB Environment':
                self.evaluator.evaluate_task_db(
                    self.task, iteration_data["summary"],
                    self.config.task["labels"],
                    self.config.task["number_of_labels_pred"],
                    self.config.task["root_causes"]
                )
                summary_data['task_evaluation'] = self.evaluator.metrics["task_evaluation"]
                self.logger.info("Engine chain-based coordination loop completed.")
>>>>>>> d8750e92
            self.logger.info("Chain-based coordination simulation completed.")

        except Exception:
            self.logger.exception("An error occurred during chain-based coordination.")
            raise
        finally:
            self.evaluator.finalize()
            self.logger.info("Chain-based coordination simulation completed.")
            summary_data["token_usage"] = self._get_totoal_token_usage()
            self._write_to_jsonl(summary_data)

    def tree_coordinate(self) -> None:
        """
        Tree-based coordination mode.
        """
        try:
            self.logger.info("Starting tree-based coordination.")
            summary_data = {"task": self.task, "coordination_mode": self.coordinate_mode, "iterations": []}

            root_agent = self.graph.get_root_agent()
            if not root_agent:
                self.logger.error("No root agent found in the tree.")
                return
            # Start the coordination from the root agent
            while self.current_iteration < self.max_iterations:
                iteration_data:Dict[str, Any] = {
                    "iteration": self.current_iteration + 1,
                    "root_agent": root_agent.agent_id,
                    "result": None,
                    "continue_simulation": True,
                    "total_milestones": 0,
                    "agent_kpis": {}
                }
                self.current_iteration += 1
                self.logger.info(f"Starting iteration {self.current_iteration}")
                results, communication, tasks = self._execute_agent_task_recursive(root_agent, self.task)
                # Update progress
                summary = self._summarize_results(results)
                summary = self.planner.summarize_output(summary, self.task,  self.output_format)
                iteration_data["summary"] = summary.content
                self.logger.info(f"Iteration {self.current_iteration} Summary:\n{summary}")
                self.planner.update_progress(summary)
                iteration_data["communications"] = communication
                iteration_data["task_assignments"] = tasks
                iteration_data["task_results"] = results
                # Evaluate communication
                if iteration_data["communications"]:
                    communications_str = self._format_communications(iteration_data["communications"])
                    self.evaluator.evaluate_communication(self.task, communications_str)
                else:
                    # Store -1 if communications are empty
                    self.evaluator.metrics["communication_score"].append(-1)

                # Evaluate planning
                agent_profiles = self._get_agent_profiles()
                agent_tasks_str = self._format_agent_tasks(iteration_data["task_assignments"])
                results_str = self._format_results(iteration_data["task_results"])
                self.evaluator.evaluate_planning(iteration_data["summary"], agent_profiles, agent_tasks_str, results_str)
                self.evaluator.evaluate_kpi(self.task, results_str)

                # Decide whether to continue or terminate
                continue_simulation = self.planner.decide_next_step(results)
                iteration_data["continue_simulation"] = continue_simulation
                summary_data["iterations"].append(iteration_data)
                if not continue_simulation:
                    self.logger.info("EnginePlanner decided to terminate the simulation.")
                    break
            # At the end, add the scores to summary_data
            summary_data["planning_scores"] = self.evaluator.metrics["planning_score"]
            summary_data["communication_scores"] = self.evaluator.metrics["communication_score"]
            summary_data["token_usage"] = self._get_totoal_token_usage()
            summary_data["agent_kpis"] = self.evaluator.metrics["agent_kpis"]
            summary_data["total_milestones"] = self.evaluator.metrics["total_milestones"]
            if self.environment.name == 'Research Environment':
                self.evaluator.evaluate_task_research(self.task, iteration_data["summary"])
                summary_data['task_evaluation'] = self.evaluator.metrics["task_evaluation"]
<<<<<<< HEAD
                self.logger.info("Engine graph-based coordination loop completed.")
            if self.environment.name == 'Coding Environment':
                code = self._read_code_from_file('/opt/dlami/nvme/zhe/MARBLE/marble/workspace/solution.py')
                if code:
                    self.evaluator.evaluate_code_quality(task=self.task, code_result=code)
                    summary_data["code_quality"] = self.evaluator.metrics["code_quality"]
                    self.logger.info(f"Code quality evaluation results: {self.evaluator.metrics['code_quality']}")
=======
                self.logger.info("Engine tree-based coordination loop completed.")
            elif self.environment.name == 'World Simulation Environment':
                self.evaluator.evaluate_task_world(self.task, iteration_data["summary"])
                summary_data['task_evaluation'] = self.evaluator.metrics["task_evaluation"]
                self.logger.info("Engine tree-based coordination loop completed.")
            elif self.environment.name == 'DB Environment':
                self.evaluator.evaluate_task_db(
                    self.task, iteration_data["summary"],
                    self.config.task["labels"],
                    self.config.task["number_of_labels_pred"],
                    self.config.task["root_causes"]
                )
                summary_data['task_evaluation'] = self.evaluator.metrics["task_evaluation"]
                self.logger.info("Engine tree-based coordination loop completed.")
>>>>>>> d8750e92
            self.logger.info("Tree-based coordination simulation completed.")

        except Exception:
            self.logger.exception("An error occurred during tree-based coordination.")
            raise
        finally:
            self.evaluator.finalize()
            self.logger.info("Tree-based coordination simulation completed.")
            self._write_to_jsonl(summary_data)

    def _execute_agent_task_recursive(self, agent: BaseAgent, task: str) -> Any:
        """
        Recursively execute tasks starting from the given agent.

        Args:
            agent (BaseAgent): The agent to execute task.
            task (str): The task to execute.

        Returns:
            Any: The result of the agent's execution.
        """
        self.logger.info(f"Agent '{agent.agent_id}' is executing task.")
        tasks = []
        print(agent.children)
        if len(agent.children) > 0:
            print("******************start recursive******************")
            # Agent assigns tasks to children
            tasks_for_children = agent.plan_tasks_for_children(task)
            tasks.append(tasks_for_children)
            children_results = []
            communications = []
            for child in agent.children:
                child_task = tasks_for_children.get(child.agent_id, "")
                if child_task:
                    child_result, communication, tasks_ = self._execute_agent_task_recursive(child, child_task)
                    tasks += tasks_
                    if communication:
                        communications.append(communication)
                    children_results += child_result
            # Agent may also act itself
            results_str = "\n".join(json.dumps(result)[:500] for result in children_results)

            task_for_father = task + "\nHere are the results of the children: " + results_str + "\nPlease don't repeat the same task and continue to work on the original task. You may also need to communicate with other agents or summarize the results or just continue to work on the original task."
            own_result, communication = agent.act(task_for_father)

            if communication:
                communications.append(communication)
            communications_str = "\n".join(communications) if communications else None
            # # Combine results
            # combined_result = agent.summarize_results(children_results, own_result)
            results = [{'agent_id':agent.agent_id, 'result':own_result}] + children_results
            return results, communications_str, tasks
        else:
            # Agent directly acts on the task
            result, communication = agent.act(task)
            return [{'agent_id':agent.agent_id, 'result':result}], communication, tasks

    def _select_initial_agent(self) -> Optional[BaseAgent]:
        """
        Select the initial agent to start the chain.

        Returns:
            Optional[BaseAgent]: The initial agent, or None if not found.
        """
        # For simplicity, select an agent based on some criteria.
        # Here, we'll select the agent with the highest priority or a predefined agent.
        # Alternatively, we could prompt the LLM to select the starting agent.

        # Example: Select agent1 as the starting agent
        starting_agent_id = 'agent1'
        if starting_agent_id in [agent.agent_id for agent in self.agents]:
            return self.graph.get_agent(starting_agent_id)
        else:
            self.logger.error(f"Starting agent '{starting_agent_id}' not found.")
            return None

    def start(self) -> None:
        """
        Start the engine to run the simulation.
        """
        self.logger.info("Engine starting simulation.")
        if isinstance(self.environment, MinecraftEnvironment):
            self.environment.launch()
        if self.coordinate_mode == "star":
            self.logger.info("Running in centralized coordination mode.")
            self.star_coordinate()
        elif self.coordinate_mode == "graph":
            self.logger.info("Running in graph-based coordination mode.")
            self.graph_coordinate()
        elif self.coordinate_mode == "chain":
            self.logger.info("Running in chain-based coordination mode.")
            self.chain_coordinate()
        elif self.coordinate_mode == "tree":
            self.logger.info("Running in tree-based coordination mode.")
            self.tree_coordinate()
        else:
            self.logger.error(f"Unsupported coordinate mode: {self.coordinate_mode}")
            raise ValueError(f"Unsupported coordinate mode: {self.coordinate_mode}")
        if isinstance(self.environment, MinecraftEnvironment):
            self.environment.finish()


    def _should_terminate(self) -> bool:
        """
        Determine whether the simulation should terminate.

        Returns:
            bool: True if should terminate, False otherwise.
        """
        # Placeholder for any additional termination conditions
        return False

    def _summarize_results(self, agents_results: List[Dict[str, Any]]) -> str:
        """
        Summarize the agents' results into a string.

        Args:
            agents_results (Dict[str, Any]): The results from all agents.

        Returns:
            str: The summary string.
        """
        summary = "Agents' Results Summary:\n"
        # for agent_id, result in agents_results.items():
        #     summary += f"- {agent_id}: {result}\n"
        for result in agents_results:
            shorten_result = f"- {result}"
            shorten_result = shorten_result[:1000]
            summary += f"{shorten_result}\n"

        self.logger.debug(f"Summarized agents' results:\n{summary}")
        return summary

    def _write_to_jsonl(self, summary_data: Dict[str, Any]) -> None:
        """
        Write summary data to the JSONL file.

        Args:
            summary_data (List[Dict[str, Any]]): Summary data to write to the JSONL file.
        """
        file_path = self.config.output.get("file_path", "result/discussion_output.jsonl")
        try:
            with open(file_path, "a") as jsonl_file:
                print(summary_data)
                jsonl_file.write(json.dumps(summary_data) + "\n")

                jsonl_file.flush()
            self.logger.info(f"Summary data successfully written to {file_path}")
        except IOError as e:
            self.logger.error(f"Failed to write summary data to {file_path}: {e}")

    def _get_final_ooutput_in_graph(self):
        """
        Get the final output graph.

        Returns:
            Dict[str, Any]: The final output graph.
        """
        return self.graph.get_output_graph()

    def _format_communications(self, communications: List[Any]) -> str:
        """
        Formats the communications list into a string suitable for evaluator input.
        """
        # Assuming each communication is a string or can be converted to string
        return "\n".join(str(c) for c in communications)

    def _get_agent_profiles(self) -> str:
        """
        Retrieves and formats agent profiles into a string.
        """
        agent_profiles = []
        for agent in self.graph.get_all_agents():
            # Assuming agent has attributes agent_id and profile
            agent_profiles.append(f"Agent ID: {agent.agent_id}, Profile: {agent.profile}")
        return "\n".join(agent_profiles)

    def _format_agent_tasks(self, agent_tasks: Dict[str, Any]) -> str:
        """
        Formats agent tasks into a string.
        """
        try:
            return "\n".join(f"Agent {agent_id}: Task: {task}" for agent_id, task in agent_tasks.items())
        except Exception:
            return "\n".join(json.dumps(item) for item in agent_tasks)

    def _format_results(self, results: List[Dict[str, Any]]) -> str:
        """
        Formats results into a string.
        """
        results_str = []
        for result in results:
            if "agent_id" in result and "result" in result:
                agent_id = result["agent_id"]
                res_content = result["result"]
                results_str.append(f"AgentID: {agent_id}: Result: {res_content}")
            else:
                for agent_id, res_content in result.items():
                    results_str.append(f"Agent {agent_id}: Result: {res_content}")
        return "\n".join(results_str)

    def _get_totoal_token_usage(self) -> int:
        """
        Get the total token usage by all agents.
        """
        return sum(agent.token_usage for agent in self.graph.get_all_agents()) + self.planner.token_usage<|MERGE_RESOLUTION|>--- conflicted
+++ resolved
@@ -7,12 +7,9 @@
 import os
 from typing import Any, Dict, List, Optional, Union
 
-from marble.agent import BaseAgent, CodingAgent
+from marble.agent import BaseAgent
 from marble.configs.config import Config
 from marble.engine.engine_planner import EnginePlanner
-<<<<<<< HEAD
-from marble.environments import BaseEnvironment, ResearchEnvironment, WebEnvironment, CodingEnvironment
-=======
 from marble.environments import (
     BaseEnvironment,
     MinecraftEnvironment,
@@ -20,21 +17,16 @@
     ResearchEnvironment,
     WebEnvironment,
     WorldSimulationEnvironment,
+    CodingEnvironment
 )
->>>>>>> d8750e92
 from marble.evaluator.evaluator import Evaluator
 from marble.graph.agent_graph import AgentGraph
 from marble.memory.base_memory import BaseMemory
 from marble.memory.shared_memory import SharedMemory
 from marble.utils.logger import get_logger
 
-<<<<<<< HEAD
-EnvType = Union[BaseEnvironment, WebEnvironment, ResearchEnvironment, CodingEnvironment]
-AgentType = Union[BaseAgent, CodingAgent]
-=======
-EnvType = Union[BaseEnvironment, WebEnvironment, ResearchEnvironment, WorldSimulationEnvironment, MinecraftEnvironment, DBEnvironment]
+EnvType = Union[BaseEnvironment, WebEnvironment, ResearchEnvironment, WorldSimulationEnvironment, MinecraftEnvironment, DBEnvironment, CodingEnvironment]
 AgentType = Union[BaseAgent]
->>>>>>> d8750e92
 
 class Engine:
     """
@@ -42,13 +34,13 @@
     """
     def _read_code_from_file(self, file_path: str) -> str:
         """
-        从指定文件路径读取代码。
+        Read code from a specified file path.
 
         Args:
-            file_path (str): 文件路径
+            file_path (str): File path
 
         Returns:
-            str: 文件内容
+            str: File content
         """
         try:
             with open(file_path, 'r', encoding='utf-8') as file:
@@ -114,11 +106,9 @@
         elif env_type == "Research":
             env3 = ResearchEnvironment(name="Research Environment", config=env_config)
             return env3
-<<<<<<< HEAD
         elif env_type == "Coding":
             env4 = CodingEnvironment(name="Coding Environment", config=env_config)
             return env4
-=======
         elif env_type == "WorldSimulation":
             env4 = WorldSimulationEnvironment(name="World Simulation Environment", config=env_config)
             return env4
@@ -128,7 +118,6 @@
         elif env_type == "DB":
             env6 = DBEnvironment(name="DB Environment", config=env_config)
             return env6
->>>>>>> d8750e92
         else:
             raise ValueError(f"Unsupported environment type: {env_type}")
 
@@ -252,17 +241,11 @@
 
             # Evaluate communication
             if iteration_data["communications"]:
-<<<<<<< HEAD
-                self.logger.info(f"Evaluating communications: {iteration_data['communications']}")
-                communications_str = self._format_communications(iteration_data["communications"])
-                self.evaluator.evaluate_communication(self.task, communications_str)
-=======
                 iteration_data_communications = iteration_data.get("communications")
                 assert isinstance(iteration_data_communications, list)
                 # communications_str = self._format_communications(iteration_data_communications)
                 # self.evaluator.evaluate_communication(self.task, communications_str)
                 self.evaluator.metrics["communication_score"].append(-1)
->>>>>>> d8750e92
             else:
                 self.logger.info("No communications to evaluate")
                 # Store -1 if communications are empty
@@ -338,17 +321,11 @@
 
                 # Evaluate communication
                 if iteration_data["communications"]:
-<<<<<<< HEAD
-                    self.logger.info(f"Evaluating communications: {iteration_data['communications']}")
-                    communications_str = self._format_communications(iteration_data["communications"])
-                    self.evaluator.evaluate_communication(self.task, communications_str)
-=======
                     iteration_data_communications = iteration_data.get("communications")
                     assert isinstance(iteration_data_communications, list)
                     # communications_str = self._format_communications(iteration_data_communications)
                     # self.evaluator.evaluate_communication(self.task, communications_str)
                     self.evaluator.metrics["communication_score"].append(-1)
->>>>>>> d8750e92
                 else:
                     self.logger.info("No communications to evaluate")
                     # Store -1 if communications are empty
@@ -423,15 +400,6 @@
                 summary_data['task_evaluation'] = self.evaluator.metrics["task_evaluation"]
                 self.logger.info("Engine graph-based coordination loop completed.")
             self.logger.info("Engine graph-based coordination loop completed.")
-            if self.environment.name == 'Coding Environment':
-                self.logger.info("Environment is Coding Environment, evaluating code quality...")
-                code = self._read_code_from_file('/opt/dlami/nvme/zhe/MARBLE/marble/workspace/solution.py')
-                if code:
-                    self.logger.info("Code found, evaluating code quality...")
-                    self.evaluator.evaluate_code_quality(task=self.task, code_result=code)
-                    summary_data["code_quality"] = self.evaluator.metrics["code_quality"]
-                    self.logger.info(f"Code quality evaluation results: {self.evaluator.metrics['code_quality']}")
-            
 
         except Exception:
             self.logger.exception("An error occurred during graph-based coordination.")
@@ -528,15 +496,13 @@
             if self.environment.name == 'Research Environment':
                 self.evaluator.evaluate_task_research(self.task, iteration_data["summary"])
                 summary_data['task_evaluation'] = self.evaluator.metrics["task_evaluation"]
-<<<<<<< HEAD
                 self.logger.info("Engine graph-based coordination loop completed.")
             if self.environment.name == 'Coding Environment':
-                code = self._read_code_from_file('/opt/dlami/nvme/zhe/MARBLE/marble/workspace/solution.py')
+                code = self._read_code_from_file('MARBLE/marble/workspace/solution.py')
                 if code:
                     self.evaluator.evaluate_code_quality(task=self.task, code_result=code)
                     summary_data["code_quality"] = self.evaluator.metrics["code_quality"]
                     self.logger.info(f"Code quality evaluation results: {self.evaluator.metrics['code_quality']}")
-=======
                 self.logger.info("Engine star-based coordination loop completed.")
             elif self.environment.name == 'World Simulation Environment':
                 self.evaluator.evaluate_task_world(self.task, iteration_data["summary"])
@@ -551,7 +517,6 @@
                 )
                 summary_data['task_evaluation'] = self.evaluator.metrics["task_evaluation"]
                 self.logger.info("Engine star-based coordination loop completed.")
->>>>>>> d8750e92
             self.logger.info("Engine simulation loop completed.")
 
         except Exception:
@@ -665,17 +630,6 @@
             elif self.environment.name == 'World Simulation Environment':
                 self.evaluator.evaluate_task_world(self.task, iteration_data["summary"])
                 summary_data['task_evaluation'] = self.evaluator.metrics["task_evaluation"]
-<<<<<<< HEAD
-                self.logger.info("Engine graph-based coordination loop completed.")
-            if self.environment.name == 'Coding Environment':
-                code = self._read_code_from_file('/opt/dlami/nvme/zhe/MARBLE/marble/workspace/solution.py')
-                if code:
-                    self.evaluator.evaluate_code_quality(task=self.task, code_result=code)
-                    summary_data["code_quality"] = self.evaluator.metrics["code_quality"]
-                    self.logger.info(f"Code quality evaluation results: {self.evaluator.metrics['code_quality']}")
-        
-        
-=======
                 self.logger.info("Engine chain-based coordination loop completed.")
             elif self.environment.name == 'DB Environment':
                 self.evaluator.evaluate_task_db(
@@ -686,7 +640,6 @@
                 )
                 summary_data['task_evaluation'] = self.evaluator.metrics["task_evaluation"]
                 self.logger.info("Engine chain-based coordination loop completed.")
->>>>>>> d8750e92
             self.logger.info("Chain-based coordination simulation completed.")
 
         except Exception:
@@ -763,15 +716,13 @@
             if self.environment.name == 'Research Environment':
                 self.evaluator.evaluate_task_research(self.task, iteration_data["summary"])
                 summary_data['task_evaluation'] = self.evaluator.metrics["task_evaluation"]
-<<<<<<< HEAD
                 self.logger.info("Engine graph-based coordination loop completed.")
             if self.environment.name == 'Coding Environment':
-                code = self._read_code_from_file('/opt/dlami/nvme/zhe/MARBLE/marble/workspace/solution.py')
+                code = self._read_code_from_file('MARBLE/marble/workspace/solution.py')
                 if code:
                     self.evaluator.evaluate_code_quality(task=self.task, code_result=code)
                     summary_data["code_quality"] = self.evaluator.metrics["code_quality"]
                     self.logger.info(f"Code quality evaluation results: {self.evaluator.metrics['code_quality']}")
-=======
                 self.logger.info("Engine tree-based coordination loop completed.")
             elif self.environment.name == 'World Simulation Environment':
                 self.evaluator.evaluate_task_world(self.task, iteration_data["summary"])
@@ -786,7 +737,6 @@
                 )
                 summary_data['task_evaluation'] = self.evaluator.metrics["task_evaluation"]
                 self.logger.info("Engine tree-based coordination loop completed.")
->>>>>>> d8750e92
             self.logger.info("Tree-based coordination simulation completed.")
 
         except Exception:
