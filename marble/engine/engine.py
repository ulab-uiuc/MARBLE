# marble/engine/engine.py

"""
The core engine module that coordinates agents within the environment.
"""
import json
from typing import Any, Dict, List, Optional, Union
import os
from typing import Any, Dict, List, Union

from marble.agent import BaseAgent
from marble.configs.config import Config
from marble.engine.engine_planner import EnginePlanner
from marble.environments import BaseEnvironment, ResearchEnvironment, WebEnvironment
from marble.evaluator.evaluator import Evaluator
from marble.graph.agent_graph import AgentGraph
from marble.memory.base_memory import BaseMemory
from marble.memory.shared_memory import SharedMemory
from marble.utils.logger import get_logger

EnvType = Union[BaseEnvironment, WebEnvironment, ResearchEnvironment]
AgentType = Union[BaseAgent]

class Engine:
    """
    The Engine class orchestrates the simulation, coordinating agents and the environment.
    """

    def __init__(self, config: Config):
        """
        Initialize the Engine with the given configuration.

        Args:
            config (Config): Configuration parameters.
        """
        self.logger = get_logger(self.__class__.__name__)
        self.config = config
        # Initialize Environment
        self.environment = self._initialize_environment(config.environment)
        # Initialize Agents
        self.agents = self._initialize_agents(config.agents)
        # Initialize AgentGraph
        self.graph = AgentGraph(self.agents, config)
        for agent in self.agents:
            agent.set_agent_graph(self.graph)
        # Initialize Memory
        self.memory = self._initialize_memory(config.memory)
        # Initialize Evaluator
        self.evaluator = Evaluator(metrics_config=config.metrics)
        self.task = config.task.get('content', '')
        self.output_format = config.task.get('output_format','You are free to define your own output format to answer the task properly.')
        self.coordinate_mode = config.coordination_mode
        # Initialize EnginePlanner
        self.planner = EnginePlanner(agent_graph=self.graph, memory=self.memory, config=config.engine_planner, task=self.task, model=config.llm)
        self.max_iterations = config.environment.get('max_iterations', 10)
        self.current_iteration = 0

        self.logger.info("Engine initialized.")


    def _initialize_environment(self, env_config: Dict[str, Any]) -> BaseEnvironment:
        """
        Initialize the environment based on configuration.

        Args:
            env_config (dict): Environment configuration.

        Returns:
            BaseEnvironment: An instance of the environment.

        Raises:
            ValueError: If the environment type is not supported.
        """
        env_type = env_config.get("type")
        
        if env_type == "Web":
            env1 = WebEnvironment(name="Web Environment", config=env_config)
            return env1
        elif env_type == "Base":
            env2 = BaseEnvironment(name="Base Environment", config=env_config)
            return env2
        elif env_type == "Research":
            env3 = ResearchEnvironment(name="Research Environment", config=env_config)
            return env3
        else:
            raise ValueError(f"Unsupported environment type: {env_type}")
        self.logger.debug(f"Environment '{env_type}' initialized.")
        return environment

    def _initialize_agents(self, agent_configs: List[Dict[str, Any]]) -> List[BaseAgent]:
        """
        Initialize agents based on configurations.

        Args:
            agent_configs (List[dict]): List of agent configurations.

        Returns:
            List[BaseAgent]: List of agent instances.
        """
        agents = []
        llm = self.config.llm
        for agent_config in agent_configs:
            agent_type = agent_config.get("type")
            agent = BaseAgent(config=agent_config, env=self.environment, model=llm)
            agents.append(agent)
            self.logger.debug(f"Agent '{agent.agent_id}' of type '{agent_type}' initialized.")
        return agents

    def _initialize_memory(self, memory_config: Dict[str, Any]) -> Union[SharedMemory, BaseMemory]:
        """
        Initialize the shared memory mechanism.

        Args:
            memory_config (dict): Memory configuration.

        Returns:
            BaseMemory: An instance of the memory module.
        """
        memory_type = memory_config.get("type", "SharedMemory")
        memory: Union[BaseMemory, SharedMemory, None] = None
        if memory_type == "SharedMemory":
            memory = SharedMemory()
        else:
            memory = BaseMemory()
        self.logger.debug(f"Memory of type '{memory_type}' initialized.")
        return memory


    def graph_coordinate(self) -> None:
        """
        Graph-based coordination mode.
        """
        try:
            summary_data = {"task": self.task, "coordination_mode": self.coordinate_mode, "iterations": []}
            # Initial assignment: Distribute the overall task to each agent
            self.logger.info("Initial task distribution to all agents.")
            initial_tasks = {agent.agent_id: self.task for agent in self.graph.get_all_agents()}
            agents_results = []

            # Initialize iteration_data for the initial assignment to match iterative structure
            iteration_data = {
                "iteration": self.current_iteration + 1,
                "task_assignments": {},
                "task_results": [],
                "summary": "",
                "continue_simulation": True,
                "communications": [],
            }
            communications = []
            for agent_id, task in initial_tasks.items():
                try:
                    agent = self.graph.get_agent(agent_id)
                    self.logger.info(f"Assigning initial task to {agent_id}: {task}")
                    # Assign the task to the agent
                    iteration_data["task_assignments"][agent_id] = task
                    result, communication = agent.act(task)
                    if communication:
                        communications.append(communication)
                    agents_results.append({agent_id: result})
                    # Record the result
<<<<<<< HEAD
                    task_result = {"agent_id": agent_id, "result": result}
=======
                    task_result = {"agent_id": agent_id, "result": result.content}
>>>>>>> 09a193bc
                    iteration_data["task_results"].append(task_result)
                    self.logger.debug(f"Agent '{agent_id}' completed initial task with result: {result}")
                except KeyError:
                    self.logger.error(f"Agent '{agent_id}' not found in the graph.")
                except Exception as e:
                    self.logger.error(f"Error while executing initial task for agent '{agent_id}': {e}")
            iteration_data["communications"] = communications
            # Summarize outputs and update planner for the initial assignment
            summary = self._summarize_results(agents_results)
            self.logger.info(f"Initial Summary:\n{summary}")
            summary = self.planner.summarize_output(summary, self.task, self.output_format)
<<<<<<< HEAD
            iteration_data["summary"] = summary
=======
            iteration_data["summary"] = summary.content
>>>>>>> 09a193bc

            # Decide whether to continue or terminate after initial assignment
            continue_simulation = self.planner.decide_next_step(agents_results)
            iteration_data["continue_simulation"] = continue_simulation
            if not continue_simulation:
                self.logger.info("EnginePlanner decided to terminate the simulation after initial assignment.")
            else:
                self.planner.update_progress(summary)
                self.current_iteration += 1
<<<<<<< HEAD

            summary_data["iterations"].append(iteration_data)

                    # Evaluate communication
            if iteration_data["communications"]:
                communications_str = self._format_communications(iteration_data["communications"])
                self.evaluator.evaluate_communication(self.task, communications_str)
            else:
                # Store -1 if communications are empty
                self.evaluator.metrics["communication_score"].append(-1)

            # Evaluate planning
            agent_profiles = self._get_agent_profiles()
            agent_tasks_str = self._format_agent_tasks(iteration_data["task_assignments"])
            results_str = self._format_results(iteration_data["task_results"])
            self.evaluator.evaluate_planning(iteration_data["summary"], agent_profiles, agent_tasks_str, results_str)


=======

            summary_data["iterations"].append(iteration_data)
>>>>>>> 09a193bc

            while self.current_iteration < self.max_iterations:
                iteration_data:Dict[str, Any] = {
                    "iteration": self.current_iteration + 1,
                    "task_assignments": {},
                    "task_results": [],
                    "summary": "",
                    "continue_simulation": True,
                    "communications": [],
                }
                self.logger.info(f"Starting iteration {self.current_iteration}")

                current_agents = self.graph.get_all_agents()
                current_tasks = {}
                agents_results = []
                communications = []

                for agent in current_agents:
                    try:
                        # Each agent plans its own task
                        task = agent.plan_task()
                        current_tasks[agent.agent_id] = task
                        iteration_data["task_assignments"][agent.agent_id] = task
                        self.logger.info(f"Agent '{agent.agent_id}' planned task: {task}")

                        # Agent acts on the planned task
                        result, communication = agent.act(task)
                        if communication:
                            communications.append(communication)
                        agents_results.append({agent.agent_id: result})
                        iteration_data["task_results"].append({agent.agent_id: result})
                        self.logger.debug(f"Agent '{agent.agent_id}' executed task with result: {result}")
                    except Exception as e:
                        self.logger.error(f"Error in agent '{agent.agent_id}' during planning or action: {e}")
                iteration_data["communications"] = communications
                # Summarize outputs and update planner
                summary = self._summarize_results(agents_results)
                self.logger.info(f"Iteration {self.current_iteration} Summary:\n{summary}")
                self.current_iteration += 1
                summary = self.planner.summarize_output(summary, self.task,  self.output_format)
<<<<<<< HEAD
                iteration_data["summary"] = summary


                            # Evaluate communication
                if iteration_data["communications"]:
                    communications_str = self._format_communications(iteration_data["communications"])
                    self.evaluator.evaluate_communication(self.task, communications_str)
                else:
                    # Store -1 if communications are empty
                    self.evaluator.metrics["communication_score"].append(-1)

                # Evaluate planning
                agent_profiles = self._get_agent_profiles()
                agent_tasks_str = self._format_agent_tasks(iteration_data["task_assignments"])
                results_str = self._format_results(iteration_data["task_results"])
                self.evaluator.evaluate_planning(iteration_data["summary"], agent_profiles, agent_tasks_str, results_str)
=======
                iteration_data["summary"] = summary.content
>>>>>>> 09a193bc

                # Decide whether to continue or terminate
                continue_simulation = self.planner.decide_next_step(agents_results)
                iteration_data["continue_simulation"] = continue_simulation
                if not continue_simulation:
                    self.logger.info("EnginePlanner decided to terminate the simulation.")
                    break

                # Check if task is completed within the environment
                if self.environment.is_task_completed():
                    self.logger.info("Task has been completed successfully.")
                    break
                summary_data["iterations"].append(iteration_data)
            # At the end, add the scores to summary_data
            summary_data["planning_scores"] = self.evaluator.metrics["planning_score"]
            summary_data["communication_scores"] = self.evaluator.metrics["communication_score"]
            self.logger.info("Engine graph-based coordination loop completed.")

        except Exception:
            self.logger.exception("An error occurred during graph-based coordination.")
            raise
        finally:
            self.evaluator.intermediate_evaluation(summary_data)
            self.evaluator.finalize()
            self.logger.info("Graph-based coordination simulation completed.")
            self._write_to_jsonl(summary_data)

    def star_coordinate(self) -> None:
        """
        Centralized coordination mode.
        """
        try:
            summary_data = {"task": self.task, "coordination_mode": self.coordinate_mode, "iterations": [], "final_output": ""}
<<<<<<< HEAD
            agents_results = []
            while self.current_iteration < self.max_iterations:
                self.current_iteration += 1
                iteration_data:Dict[str, Any] = {
=======

            while not self._should_terminate():
                iteration_data = {
>>>>>>> 09a193bc
                    "iteration": self.current_iteration + 1,
                    "task_assignments": {},
                    "task_results": [],
                    "summary": "",
                    "continue_simulation": True
                }
                self.current_iteration += 1
                self.logger.info(f"Starting iteration {self.current_iteration}")

                # Assign tasks to agents
                assignment = self.planner.assign_tasks()
                tasks = assignment.get("tasks", {})
                iteration_data["task_assignments"] = tasks
                self.logger.info(f"Assigned tasks: {tasks}")

                # Assign tasks to agents
                agents_results = []
                communications = []
                for agent_id, task in tasks.items():
                    try:
                        agent = self.graph.get_agent(agent_id)
                        self.logger.info(f"Assigning task to {agent_id}: {task}")
                        result, communication = agent.act(task)
<<<<<<< HEAD
                        agents_results.append({agent_id: result})
                        if communication:
                            communications.append(communication)
=======
                        agents_results.append({agent_id: result.content})

>>>>>>> 09a193bc
                        self.logger.debug(f"Agent '{agent_id}' completed task with result: {result}")
                    except KeyError:
                        self.logger.error(f"Agent '{agent_id}' not found in the graph.")
                    except Exception as e:
                        self.logger.error(f"Error while executing task for agent '{agent_id}': {e}")
                iteration_data["task_results"] = agents_results
                iteration_data["communications"] = communications
                # Update progress based on agents' results
                summary = self._summarize_results(agents_results)
                iteration_data["summary"] = summary
                self.logger.info(summary)
                self.planner.update_progress(summary)

                # Evaluate communication
                if iteration_data["communications"]:
                    communications_str = self._format_communications(iteration_data["communications"])
                    self.evaluator.evaluate_communication(self.task, communications_str)
                else:
                    # Store -1 if communications are empty
                    self.evaluator.metrics["communication_score"].append(-1)

                # Evaluate planning
                agent_profiles = self._get_agent_profiles()
                agent_tasks_str = self._format_agent_tasks(iteration_data["task_assignments"])
                results_str = self._format_results(iteration_data["task_results"])
                self.evaluator.evaluate_planning(iteration_data["summary"], agent_profiles, agent_tasks_str, results_str)


                # Decide whether to continue or terminate
                continue_simulation = self.planner.decide_next_step(agents_results)
                iteration_data["continue_simulation"] = continue_simulation
                if not continue_simulation:
                    self.logger.info("EnginePlanner decided to terminate the simulation.")
                    break

                # Check if task is completed within the environment
                if self.environment.is_task_completed():
                    self.logger.info("Task has been completed successfully.")
                    break

                if self.current_iteration >= self.max_iterations:
                    self.logger.info("Maximum iterations reached.")
                    break

                summary_data["iterations"].append(iteration_data)
            # At the end, add the scores to summary_data
            summary_data["planning_scores"] = self.evaluator.metrics["planning_score"]
            summary_data["communication_scores"] = self.evaluator.metrics["communication_score"]

            self.logger.info("Engine simulation loop completed.")

        except Exception:
            self.logger.exception("An error occurred during simulation.")
            raise
        finally:
            self.evaluator.finalize()
            self.logger.info("Simulation completed.")
            self._write_to_jsonl(summary_data)

    def chain_coordinate(self) -> None:
        """
        Chain-based coordination mode.
        """
        try:
            self.logger.info("Starting chain-based coordination.")
            summary_data = {"task": self.task, "coordination_mode": self.coordinate_mode, "iterations": []}
            # Start with the initial agent
            current_agent = self._select_initial_agent()
            if not current_agent:
                self.logger.error("No initial agent found for chain.")
                return

            max_chain_length = self.max_iterations  # Or define a separate chain length limit
            chain_length = 0

            task = self.task
            agents_results = []
            visited_agents = set()

            while current_agent and chain_length < max_chain_length:
                iteration_data = {
                    "chain_length": chain_length + 1,
                    "current_agent": current_agent.agent_id,
                    "result": None,
                    "continue_simulation": True
                }
                self.logger.info(f"Agent '{current_agent.agent_id}' is executing task.")
                result, communication = current_agent.act(task)
                agents_results.append({current_agent.agent_id: result})
                iteration_data["result"] = result
                self.logger.info(f"Agent '{current_agent.agent_id}' completed task with result: {result}")

                # Prevent loops
                visited_agents.add(current_agent.agent_id)

                # Get profiles of other agents
                agent_profiles = self.graph.get_agent_profiles()
                # Current agent chooses the next agent
                next_agent_id, plan = current_agent.plan_next_agent(result, agent_profiles)
                current_agent = self.graph.get_agent(next_agent_id)
                task = plan
                chain_length += 1
                self.planner.update_progress(result)

                # Evaluate communication
                if iteration_data["communications"]:
                    communications_str = self._format_communications(iteration_data["communications"])
                    self.evaluator.evaluate_communication(self.task, communications_str)
                else:
                    # Store -1 if communications are empty
                    self.evaluator.metrics["communication_score"].append(-1)

                # Evaluate planning
                agent_profiles = self._get_agent_profiles()
                agent_tasks_str = self._format_agent_tasks(iteration_data["task_assignments"])
                results_str = self._format_results(iteration_data["task_results"])
                self.evaluator.evaluate_planning(iteration_data["summary"], agent_profiles, agent_tasks_str, results_str)


                # Decide whether to continue or terminate
                continue_simulation = self.planner.decide_next_step([{'root_agent': result}])
                iteration_data["continue_simulation"] = continue_simulation
                if not continue_simulation:
                    self.logger.info("EnginePlanner decided to terminate the simulation.")
                    break

                summary_data["iterations"].append(iteration_data)
            # Update progress
            summary = self._summarize_results(agents_results)
            self.logger.info(f"Chain execution Summary:\n{summary}")
            self.planner.update_progress(summary)

            # At the end, add the scores to summary_data
            summary_data["planning_scores"] = self.evaluator.metrics["planning_score"]
            summary_data["communication_scores"] = self.evaluator.metrics["communication_score"]

            self.logger.info("Chain-based coordination simulation completed.")

        except Exception:
            self.logger.exception("An error occurred during chain-based coordination.")
            raise
        finally:
            self.evaluator.finalize()
            self.logger.info("Chain-based coordination simulation completed.")
            self._write_to_jsonl(summary_data)

    def tree_coordinate(self) -> None:
        """
        Tree-based coordination mode.
        """
        try:
            self.logger.info("Starting tree-based coordination.")
            summary_data = {"task": self.task, "coordination_mode": self.coordinate_mode, "iterations": []}

            root_agent = self.graph.get_root_agent()
            if not root_agent:
                self.logger.error("No root agent found in the tree.")
                return

            # Start the coordination from the root agent
            while self.current_iteration < self.max_iterations:
                iteration_data:Dict[str, Any] = {
                    "iteration": self.current_iteration + 1,
                    "root_agent": root_agent.agent_id,
                    "result": None,
                    "continue_simulation": True,
                }
                self.current_iteration += 1
                self.logger.info(f"Starting iteration {self.current_iteration}")
                result, communication = self._execute_agent_task_recursive(root_agent, self.task)
<<<<<<< HEAD
                iteration_data["result"] = result
=======
                iteration_data["result"] = result.content
>>>>>>> 09a193bc


                # Update progress
                summary = self._summarize_results([{'root_agent': result}])
                iteration_data["summary"] = summary
                self.logger.info(f"Iteration {self.current_iteration} Summary:\n{summary}")
                self.planner.update_progress(summary)

                # Evaluate communication
                if iteration_data["communications"]:
                    communications_str = self._format_communications(iteration_data["communications"])
                    self.evaluator.evaluate_communication(self.task, communications_str)
                else:
                    # Store -1 if communications are empty
                    self.evaluator.metrics["communication_score"].append(-1)

                # Evaluate planning
                agent_profiles = self._get_agent_profiles()
                agent_tasks_str = self._format_agent_tasks(iteration_data["task_assignments"])
                results_str = self._format_results(iteration_data["task_results"])
                self.evaluator.evaluate_planning(iteration_data["summary"], agent_profiles, agent_tasks_str, results_str)

                # Decide whether to continue or terminate
                continue_simulation = self.planner.decide_next_step([{'root_agent': result}])
                iteration_data["continue_simulation"] = continue_simulation
                if not continue_simulation:
                    self.logger.info("EnginePlanner decided to terminate the simulation.")
                    break

                summary_data["iterations"].append(iteration_data)
            # At the end, add the scores to summary_data
            summary_data["planning_scores"] = self.evaluator.metrics["planning_score"]
            summary_data["communication_scores"] = self.evaluator.metrics["communication_score"]

            self.logger.info("Tree-based coordination simulation completed.")

        except Exception:
            self.logger.exception("An error occurred during tree-based coordination.")
            raise
        finally:
            self.evaluator.finalize()
            self.logger.info("Tree-based coordination simulation completed.")
            self._write_to_jsonl(summary_data)

    def _execute_agent_task_recursive(self, agent: BaseAgent, task: str) -> Any:
        """
        Recursively execute tasks starting from the given agent.

        Args:
            agent (BaseAgent): The agent to execute task.
            task (str): The task to execute.

        Returns:
            Any: The result of the agent's execution.
        """
        self.logger.info(f"Agent '{agent.agent_id}' is executing task.")

        if agent.children:
            # Agent assigns tasks to children
            tasks_for_children = agent.plan_tasks_for_children(task)
            children_results = {}
            communications = []
            for child in agent.children:
                child_task = tasks_for_children.get(child.agent_id, "")
                if child_task:
                    child_result, communication = self._execute_agent_task_recursive(child, child_task)
                    if communication:
                        communications.append(communication)
                    children_results[child.agent_id] = child_result
            # Agent may also act itself
            own_result, communication = agent.act(task)
            if communication:
                communications.append(communication)
            communications_str = "\n".join(communications) if communications else None
            # Combine results
            combined_result = agent.summarize_results(children_results, own_result)
            return combined_result, communications_str
        else:
            # Agent directly acts on the task
            result, communication = agent.act(task)
            return result, communication

    def _select_initial_agent(self) -> Optional[BaseAgent]:
        """
        Select the initial agent to start the chain.

        Returns:
            Optional[BaseAgent]: The initial agent, or None if not found.
        """
        # For simplicity, select an agent based on some criteria.
        # Here, we'll select the agent with the highest priority or a predefined agent.
        # Alternatively, we could prompt the LLM to select the starting agent.

        # Example: Select agent1 as the starting agent
        starting_agent_id = 'agent1'
        if starting_agent_id in [agent.agent_id for agent in self.agents]:
            return self.graph.get_agent(starting_agent_id)
        else:
            self.logger.error(f"Starting agent '{starting_agent_id}' not found.")
            return None

    def start(self) -> None:
        """
        Start the engine to run the simulation.
        """
        self.logger.info("Engine starting simulation.")
        if self.coordinate_mode == "star":
            self.logger.info("Running in centralized coordination mode.")
            self.star_coordinate()
        elif self.coordinate_mode == "graph":
            self.logger.info("Running in graph-based coordination mode.")
            self.graph_coordinate()
        elif self.coordinate_mode == "chain":
            self.logger.info("Running in chain-based coordination mode.")
            self.chain_coordinate()
        elif self.coordinate_mode == "tree":
            self.logger.info("Running in tree-based coordination mode.")
            self.tree_coordinate()
        else:
            self.logger.error(f"Unsupported coordinate mode: {self.coordinate_mode}")
            raise ValueError(f"Unsupported coordinate mode: {self.coordinate_mode}")


    def _should_terminate(self) -> bool:
        """
        Determine whether the simulation should terminate.

        Returns:
            bool: True if should terminate, False otherwise.
        """
        # Placeholder for any additional termination conditions
        return False

    def _summarize_results(self, agents_results: List[Dict[str, Any]]) -> str:
        """
        Summarize the agents' results into a string.

        Args:
            agents_results (Dict[str, Any]): The results from all agents.

        Returns:
            str: The summary string.
        """
        summary = "Agents' Results Summary:\n"
        # for agent_id, result in agents_results.items():
        #     summary += f"- {agent_id}: {result}\n"
        for result in agents_results:
            summary += f"- {result}\n"

        self.logger.debug(f"Summarized agents' results:\n{summary}")
        return summary

    def _write_to_jsonl(self, summary_data: Dict[str, Any]) -> None:
        """
        Write summary data to the JSONL file.

        Args:
            summary_data (List[Dict[str, Any]]): Summary data to write to the JSONL file.
        """
        file_path = self.config.output.get("file_path", "result/discussion_output.jsonl")
        try:
            with open(file_path, "a") as jsonl_file:
                print(summary_data)
                jsonl_file.write(json.dumps(summary_data) + "\n")

                jsonl_file.flush()
            self.logger.info(f"Summary data successfully written to {file_path}")
        except IOError as e:
            self.logger.error(f"Failed to write summary data to {file_path}: {e}")

    def _get_final_ooutput_in_graph(self):
        """
        Get the final output graph.

        Returns:
            Dict[str, Any]: The final output graph.
        """
<<<<<<< HEAD
        return self.graph.get_output_graph()


    def _format_communications(self, communications: List[Any]) -> str:
        """
        Formats the communications list into a string suitable for evaluator input.
        """
        # Assuming each communication is a string or can be converted to string
        return "\n".join(str(c) for c in communications)

    def _get_agent_profiles(self) -> str:
        """
        Retrieves and formats agent profiles into a string.
        """
        agent_profiles = []
        for agent in self.graph.get_all_agents():
            # Assuming agent has attributes agent_id and profile
            agent_profiles.append(f"Agent ID: {agent.agent_id}, Profile: {agent.profile}")
        return "\n".join(agent_profiles)

    def _format_agent_tasks(self, agent_tasks: Dict[str, Any]) -> str:
        """
        Formats agent tasks into a string.
        """
        return "\n".join(f"Agent {agent_id}: Task: {task}" for agent_id, task in agent_tasks.items())

    def _format_results(self, results: List[Dict[str, Any]]) -> str:
        """
        Formats results into a string.
        """
        results_str = []
        for result in results:
            if "agent_id" in result and "result" in result:
                agent_id = result["agent_id"]
                res_content = result["result"]
                results_str.append(f"Agent {agent_id}: Result: {res_content}")
            else:
                for agent_id, res_content in result.items():
                    results_str.append(f"Agent {agent_id}: Result: {res_content}")
        return "\n".join(results_str)
=======
        return self.graph.get_output_graph()
>>>>>>> 09a193bc
<|MERGE_RESOLUTION|>--- conflicted
+++ resolved
@@ -158,11 +158,7 @@
                         communications.append(communication)
                     agents_results.append({agent_id: result})
                     # Record the result
-<<<<<<< HEAD
                     task_result = {"agent_id": agent_id, "result": result}
-=======
-                    task_result = {"agent_id": agent_id, "result": result.content}
->>>>>>> 09a193bc
                     iteration_data["task_results"].append(task_result)
                     self.logger.debug(f"Agent '{agent_id}' completed initial task with result: {result}")
                 except KeyError:
@@ -174,11 +170,7 @@
             summary = self._summarize_results(agents_results)
             self.logger.info(f"Initial Summary:\n{summary}")
             summary = self.planner.summarize_output(summary, self.task, self.output_format)
-<<<<<<< HEAD
-            iteration_data["summary"] = summary
-=======
             iteration_data["summary"] = summary.content
->>>>>>> 09a193bc
 
             # Decide whether to continue or terminate after initial assignment
             continue_simulation = self.planner.decide_next_step(agents_results)
@@ -188,7 +180,6 @@
             else:
                 self.planner.update_progress(summary)
                 self.current_iteration += 1
-<<<<<<< HEAD
 
             summary_data["iterations"].append(iteration_data)
 
@@ -205,12 +196,6 @@
             agent_tasks_str = self._format_agent_tasks(iteration_data["task_assignments"])
             results_str = self._format_results(iteration_data["task_results"])
             self.evaluator.evaluate_planning(iteration_data["summary"], agent_profiles, agent_tasks_str, results_str)
-
-
-=======
-
-            summary_data["iterations"].append(iteration_data)
->>>>>>> 09a193bc
 
             while self.current_iteration < self.max_iterations:
                 iteration_data:Dict[str, Any] = {
@@ -251,8 +236,7 @@
                 self.logger.info(f"Iteration {self.current_iteration} Summary:\n{summary}")
                 self.current_iteration += 1
                 summary = self.planner.summarize_output(summary, self.task,  self.output_format)
-<<<<<<< HEAD
-                iteration_data["summary"] = summary
+                iteration_data["summary"] = summary.content
 
 
                             # Evaluate communication
@@ -268,9 +252,6 @@
                 agent_tasks_str = self._format_agent_tasks(iteration_data["task_assignments"])
                 results_str = self._format_results(iteration_data["task_results"])
                 self.evaluator.evaluate_planning(iteration_data["summary"], agent_profiles, agent_tasks_str, results_str)
-=======
-                iteration_data["summary"] = summary.content
->>>>>>> 09a193bc
 
                 # Decide whether to continue or terminate
                 continue_simulation = self.planner.decide_next_step(agents_results)
@@ -304,16 +285,10 @@
         """
         try:
             summary_data = {"task": self.task, "coordination_mode": self.coordinate_mode, "iterations": [], "final_output": ""}
-<<<<<<< HEAD
             agents_results = []
             while self.current_iteration < self.max_iterations:
                 self.current_iteration += 1
                 iteration_data:Dict[str, Any] = {
-=======
-
-            while not self._should_terminate():
-                iteration_data = {
->>>>>>> 09a193bc
                     "iteration": self.current_iteration + 1,
                     "task_assignments": {},
                     "task_results": [],
@@ -337,14 +312,10 @@
                         agent = self.graph.get_agent(agent_id)
                         self.logger.info(f"Assigning task to {agent_id}: {task}")
                         result, communication = agent.act(task)
-<<<<<<< HEAD
                         agents_results.append({agent_id: result})
                         if communication:
                             communications.append(communication)
-=======
-                        agents_results.append({agent_id: result.content})
-
->>>>>>> 09a193bc
+
                         self.logger.debug(f"Agent '{agent_id}' completed task with result: {result}")
                     except KeyError:
                         self.logger.error(f"Agent '{agent_id}' not found in the graph.")
@@ -515,12 +486,7 @@
                 self.current_iteration += 1
                 self.logger.info(f"Starting iteration {self.current_iteration}")
                 result, communication = self._execute_agent_task_recursive(root_agent, self.task)
-<<<<<<< HEAD
                 iteration_data["result"] = result
-=======
-                iteration_data["result"] = result.content
->>>>>>> 09a193bc
-
 
                 # Update progress
                 summary = self._summarize_results([{'root_agent': result}])
@@ -697,9 +663,7 @@
         Returns:
             Dict[str, Any]: The final output graph.
         """
-<<<<<<< HEAD
         return self.graph.get_output_graph()
-
 
     def _format_communications(self, communications: List[Any]) -> str:
         """
@@ -737,7 +701,4 @@
             else:
                 for agent_id, res_content in result.items():
                     results_str.append(f"Agent {agent_id}: Result: {res_content}")
-        return "\n".join(results_str)
-=======
-        return self.graph.get_output_graph()
->>>>>>> 09a193bc
+        return "\n".join(results_str)