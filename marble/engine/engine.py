--- conflicted
+++ resolved
@@ -114,14 +114,11 @@
             agent_type = agent_config.get("type")
             agent = BaseAgent(config=agent_config, env=self.environment, model=agent_llm)
             agents.append(agent)
-<<<<<<< HEAD
             self.logger.debug(f"Agent '{agent.agent_id}' of type '{agent_type}' using LLM '{agent_llm}' initialized.")
-=======
             if isinstance(self.environment, MinecraftEnvironment):
                 assert "agent_id" in agent_config and "agent_port" in agent_config
                 self.environment.register_agent(agent_config.get("agent_id"), agent_config.get("agent_port"))
             self.logger.debug(f"Agent '{agent.agent_id}' of type '{agent_type}' initialized.")
->>>>>>> e3eb9a1d
         return agents
 
     def _initialize_memory(self, memory_config: Dict[str, Any]) -> Union[SharedMemory, BaseMemory]:
@@ -345,13 +342,11 @@
                 assert isinstance(iteration_data_summary, str)
                 self.evaluator.evaluate_task_research(self.task, iteration_data_summary)
                 summary_data['task_evaluation'] = self.evaluator.metrics["task_evaluation"]
-<<<<<<< HEAD
                 self.logger.info("Engine graph-based coordination loop completed.")
             elif self.environment.name == 'World Simulation Environment':
                 self.evaluator.evaluate_task_world(self.task, iteration_data["summary"])
                 summary_data['task_evaluation'] = self.evaluator.metrics["task_evaluation"]
                 self.logger.info("Engine graph-based coordination loop completed.")
-=======
             elif isinstance(self.environment, MinecraftEnvironment):
                 try:
                     with open("../data/score.json", "r") as f:
@@ -359,7 +354,6 @@
                 except:
                     block_hit_rate = 0.0
                 summary_data['task_evaluation'] = block_hit_rate * 5
->>>>>>> e3eb9a1d
             self.logger.info("Engine graph-based coordination loop completed.")
 
         except Exception:
