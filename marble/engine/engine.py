--- conflicted
+++ resolved
@@ -37,13 +37,7 @@
         # Initialize Agents
         self.agents = self._initialize_agents(config.agents)
         # Initialize AgentGraph
-<<<<<<< HEAD
-        self.graph = AgentGraph(self.agents, {"relationships": config.relationships})
-        for agent in self.agents:
-            agent.set_agent_graph(self.graph)
-=======
         self.graph = AgentGraph(self.agents, config)
->>>>>>> ede267ae
         # Initialize Memory
         self.memory = self._initialize_memory(config.memory)
         # Initialize Evaluator
