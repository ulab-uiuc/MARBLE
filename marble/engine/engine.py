--- conflicted
+++ resolved
@@ -465,11 +465,8 @@
                 agent_profiles = self.graph.get_agent_profiles()
                 # Current agent chooses the next agent
                 next_agent_id, plan = current_agent.plan_next_agent(result, agent_profiles)
-<<<<<<< HEAD
                 print(f"Next agent: {next_agent_id}, Plan: {plan}")
-=======
                 assert isinstance(next_agent_id, str)
->>>>>>> 7584c1c8
                 current_agent = self.graph.get_agent(next_agent_id)
                 task = plan
                 chain_length += 1
