# marble/engine/engine.py

"""
The core engine module that coordinates agents within the environment.
"""
import json
from typing import Any, Dict, List, Optional, Union
import os
from typing import Any, Dict, List, Union

from marble.agent import BaseAgent
from marble.configs.config import Config
from marble.engine.engine_planner import EnginePlanner
<<<<<<< HEAD
from marble.environments import BaseEnvironment, WebEnvironment, DBEnvironment
=======
from marble.environments import BaseEnvironment, ResearchEnvironment, WebEnvironment
>>>>>>> b57279a8
from marble.evaluator.evaluator import Evaluator
from marble.graph.agent_graph import AgentGraph
from marble.memory.base_memory import BaseMemory
from marble.memory.shared_memory import SharedMemory
from marble.utils.logger import get_logger

<<<<<<< HEAD
EnvType = Union[BaseEnvironment, WebEnvironment, DBEnvironment]
=======
EnvType = Union[BaseEnvironment, WebEnvironment, ResearchEnvironment]
>>>>>>> b57279a8
AgentType = Union[BaseAgent]

class Engine:
    """
    The Engine class orchestrates the simulation, coordinating agents and the environment.
    """

    def __init__(self, config: Config):
        """
        Initialize the Engine with the given configuration.

        Args:
            config (Config): Configuration parameters.
        """
        self.logger = get_logger(self.__class__.__name__)
        self.config = config
        # Initialize Environment
        self.environment = self._initialize_environment(config.environment)
        # Initialize Agents
        self.agents = self._initialize_agents(config.agents)
        # Initialize AgentGraph
        self.graph = AgentGraph(self.agents, config)
        for agent in self.agents:
            agent.set_agent_graph(self.graph)
        # Initialize Memory
        self.memory = self._initialize_memory(config.memory)
        # Initialize Evaluator
        self.evaluator = Evaluator(metrics_config=config.metrics)
        self.task = config.task.get('content', '')
        self.output_format = config.task.get('output_format','You are free to define your own output format to answer the task properly.')
        self.coordinate_mode = config.coordination_mode
        # Initialize EnginePlanner
        self.planner = EnginePlanner(agent_graph=self.graph, memory=self.memory, config=config.engine_planner, task=self.task, model=config.llm)
        self.max_iterations = config.environment.get('max_iterations', 10)
        self.current_iteration = 0

        self.logger.info("Engine initialized.")


    def _initialize_environment(self, env_config: Dict[str, Any]) -> BaseEnvironment:
        """
        Initialize the environment based on configuration.

        Args:
            env_config (dict): Environment configuration.

        Returns:
            BaseEnvironment: An instance of the environment.

        Raises:
            ValueError: If the environment type is not supported.
        """
        env_type = env_config.get("type")
        
        if env_type == "Web":
            env1 = WebEnvironment(name="Web Environment", config=env_config)
            return env1
        elif env_type == "Base":
            env2 = BaseEnvironment(name="Base Environment", config=env_config)
            return env2
<<<<<<< HEAD
        elif env_type == "DB":
            env2 = BaseEnvironment(name="DB Environment", config=env_config)
            return env2
=======
        elif env_type == "Research":
            env3 = ResearchEnvironment(name="Research Environment", config=env_config)
            return env3
>>>>>>> b57279a8
        else:
            raise ValueError(f"Unsupported environment type: {env_type}")
        self.logger.debug(f"Environment '{env_type}' initialized.")
        return environment

    def _initialize_agents(self, agent_configs: List[Dict[str, Any]]) -> List[BaseAgent]:
        """
        Initialize agents based on configurations.

        Args:
            agent_configs (List[dict]): List of agent configurations.

        Returns:
            List[BaseAgent]: List of agent instances.
        """
        agents = []
        llm = self.config.llm
        for agent_config in agent_configs:
            agent_type = agent_config.get("type")
            agent = BaseAgent(config=agent_config, env=self.environment, model=llm)
            agents.append(agent)
            self.logger.debug(f"Agent '{agent.agent_id}' of type '{agent_type}' initialized.")
        return agents

    def _initialize_memory(self, memory_config: Dict[str, Any]) -> Union[SharedMemory, BaseMemory]:
        """
        Initialize the shared memory mechanism.

        Args:
            memory_config (dict): Memory configuration.

        Returns:
            BaseMemory: An instance of the memory module.
        """
        memory_type = memory_config.get("type", "SharedMemory")
        memory: Union[BaseMemory, SharedMemory, None] = None
        if memory_type == "SharedMemory":
            memory = SharedMemory()
        else:
            memory = BaseMemory()
        self.logger.debug(f"Memory of type '{memory_type}' initialized.")
        return memory


    def graph_coordinate(self) -> None:
        """
        Graph-based coordination mode.
        """
        try:
            summary_data = {"task": self.task, "coordination_mode": self.coordinate_mode, "iterations": []}
            # Initial assignment: Distribute the overall task to each agent
            self.logger.info("Initial task distribution to all agents.")
            initial_tasks = {agent.agent_id: self.task for agent in self.graph.get_all_agents()}
            agents_results = []

            # Initialize iteration_data for the initial assignment to match iterative structure
            iteration_data = {
                "iteration": self.current_iteration + 1,
                "task_assignments": {},
                "task_results": [],
                "summary": "",
                "continue_simulation": True,
                "communications": [],
            }
            communications = []
            for agent_id, task in initial_tasks.items():
                try:
                    agent = self.graph.get_agent(agent_id)
                    self.logger.info(f"Assigning initial task to {agent_id}: {task}")
                    # Assign the task to the agent
                    iteration_data["task_assignments"][agent_id] = task
                    result, communication = agent.act(task)
                    if communication:
                        communications.append(communication)
                    agents_results.append({agent_id: result})
                    # Record the result
                    task_result = {"agent_id": agent_id, "result": result}
                    iteration_data["task_results"].append(task_result)
                    self.logger.debug(f"Agent '{agent_id}' completed initial task with result: {result}")
                except KeyError:
                    self.logger.error(f"Agent '{agent_id}' not found in the graph.")
                except Exception as e:
                    self.logger.error(f"Error while executing initial task for agent '{agent_id}': {e}")
            iteration_data["communications"] = communications
            # Summarize outputs and update planner for the initial assignment
            summary = self._summarize_results(agents_results)
            self.logger.info(f"Initial Summary:\n{summary}")
            summary = self.planner.summarize_output(summary, self.task, self.output_format)
            iteration_data["summary"] = summary.content

            # Decide whether to continue or terminate after initial assignment
            continue_simulation = self.planner.decide_next_step(agents_results)
            iteration_data["continue_simulation"] = continue_simulation
            if not continue_simulation:
                self.logger.info("EnginePlanner decided to terminate the simulation after initial assignment.")
            else:
                self.planner.update_progress(summary)
                self.current_iteration += 1

            summary_data["iterations"].append(iteration_data)

                    # Evaluate communication
            if iteration_data["communications"]:
                communications_str = self._format_communications(iteration_data["communications"])
                self.evaluator.evaluate_communication(self.task, communications_str)
            else:
                # Store -1 if communications are empty
                self.evaluator.metrics["communication_score"].append(-1)

            # Evaluate planning
            agent_profiles = self._get_agent_profiles()
            agent_tasks_str = self._format_agent_tasks(iteration_data["task_assignments"])
            results_str = self._format_results(iteration_data["task_results"])
            self.evaluator.evaluate_planning(iteration_data["summary"], agent_profiles, agent_tasks_str, results_str)

            while self.current_iteration < self.max_iterations:
                iteration_data:Dict[str, Any] = {
                    "iteration": self.current_iteration + 1,
                    "task_assignments": {},
                    "task_results": [],
                    "summary": "",
                    "continue_simulation": True,
                    "communications": [],
                }
                self.logger.info(f"Starting iteration {self.current_iteration}")

                current_agents = self.graph.get_all_agents()
                current_tasks = {}
                agents_results = []
                communications = []

                for agent in current_agents:
                    try:
                        # Each agent plans its own task
                        task = agent.plan_task()
                        current_tasks[agent.agent_id] = task
                        iteration_data["task_assignments"][agent.agent_id] = task
                        self.logger.info(f"Agent '{agent.agent_id}' planned task: {task}")

                        # Agent acts on the planned task
                        result, communication = agent.act(task)
                        if communication:
                            communications.append(communication)
                        agents_results.append({agent.agent_id: result})
                        iteration_data["task_results"].append({agent.agent_id: result})
                        self.logger.debug(f"Agent '{agent.agent_id}' executed task with result: {result}")
                    except Exception as e:
                        self.logger.error(f"Error in agent '{agent.agent_id}' during planning or action: {e}")
                iteration_data["communications"] = communications
                # Summarize outputs and update planner
                summary = self._summarize_results(agents_results)
                self.logger.info(f"Iteration {self.current_iteration} Summary:\n{summary}")
                self.current_iteration += 1
                summary = self.planner.summarize_output(summary, self.task,  self.output_format)
                iteration_data["summary"] = summary.content


                            # Evaluate communication
                if iteration_data["communications"]:
                    communications_str = self._format_communications(iteration_data["communications"])
                    self.evaluator.evaluate_communication(self.task, communications_str)
                else:
                    # Store -1 if communications are empty
                    self.evaluator.metrics["communication_score"].append(-1)

                # Evaluate planning
                agent_profiles = self._get_agent_profiles()
                agent_tasks_str = self._format_agent_tasks(iteration_data["task_assignments"])
                results_str = self._format_results(iteration_data["task_results"])
                self.evaluator.evaluate_planning(iteration_data["summary"], agent_profiles, agent_tasks_str, results_str)

                # Decide whether to continue or terminate
                continue_simulation = self.planner.decide_next_step(agents_results)
                iteration_data["continue_simulation"] = continue_simulation
                if not continue_simulation:
                    self.logger.info("EnginePlanner decided to terminate the simulation.")
                    break

                # Check if task is completed within the environment
                if self.environment.is_task_completed():
                    self.logger.info("Task has been completed successfully.")
                    break
                summary_data["iterations"].append(iteration_data)
            # At the end, add the scores to summary_data
            summary_data["planning_scores"] = self.evaluator.metrics["planning_score"]
            summary_data["communication_scores"] = self.evaluator.metrics["communication_score"]
            self.logger.info("Engine graph-based coordination loop completed.")

        except Exception:
            self.logger.exception("An error occurred during graph-based coordination.")
            raise
        finally:
            self.evaluator.intermediate_evaluation(summary_data)
            self.evaluator.finalize()
            self.logger.info("Graph-based coordination simulation completed.")
            self._write_to_jsonl(summary_data)

    def star_coordinate(self) -> None:
        """
        Centralized coordination mode.
        """
        try:
            summary_data = {"task": self.task, "coordination_mode": self.coordinate_mode, "iterations": [], "final_output": ""}
            agents_results = []
            while self.current_iteration < self.max_iterations:
                self.current_iteration += 1
                iteration_data:Dict[str, Any] = {
                    "iteration": self.current_iteration + 1,
                    "task_assignments": {},
                    "task_results": [],
                    "summary": "",
                    "continue_simulation": True
                }
                self.current_iteration += 1
                self.logger.info(f"Starting iteration {self.current_iteration}")

                # Assign tasks to agents
                assignment = self.planner.assign_tasks()
                tasks = assignment.get("tasks", {})
                iteration_data["task_assignments"] = tasks
                self.logger.info(f"Assigned tasks: {tasks}")

                # Assign tasks to agents
                agents_results = []
                communications = []
                for agent_id, task in tasks.items():
                    try:
                        agent = self.graph.get_agent(agent_id)
                        self.logger.info(f"Assigning task to {agent_id}: {task}")
                        result, communication = agent.act(task)
                        agents_results.append({agent_id: result})
                        if communication:
                            communications.append(communication)

                        self.logger.debug(f"Agent '{agent_id}' completed task with result: {result}")
                    except KeyError:
                        self.logger.error(f"Agent '{agent_id}' not found in the graph.")
                    except Exception as e:
                        self.logger.error(f"Error while executing task for agent '{agent_id}': {e}")
                iteration_data["task_results"] = agents_results
                iteration_data["communications"] = communications
                # Update progress based on agents' results
                summary = self._summarize_results(agents_results)
                iteration_data["summary"] = summary
                self.logger.info(summary)
                self.planner.update_progress(summary)

                # Evaluate communication
                if iteration_data["communications"]:
                    communications_str = self._format_communications(iteration_data["communications"])
                    self.evaluator.evaluate_communication(self.task, communications_str)
                else:
                    # Store -1 if communications are empty
                    self.evaluator.metrics["communication_score"].append(-1)

                # Evaluate planning
                agent_profiles = self._get_agent_profiles()
                agent_tasks_str = self._format_agent_tasks(iteration_data["task_assignments"])
                results_str = self._format_results(iteration_data["task_results"])
                self.evaluator.evaluate_planning(iteration_data["summary"], agent_profiles, agent_tasks_str, results_str)


                # Decide whether to continue or terminate
                continue_simulation = self.planner.decide_next_step(agents_results)
                iteration_data["continue_simulation"] = continue_simulation
                if not continue_simulation:
                    self.logger.info("EnginePlanner decided to terminate the simulation.")
                    break

                # Check if task is completed within the environment
                if self.environment.is_task_completed():
                    self.logger.info("Task has been completed successfully.")
                    break

                if self.current_iteration >= self.max_iterations:
                    self.logger.info("Maximum iterations reached.")
                    break

                summary_data["iterations"].append(iteration_data)
            # At the end, add the scores to summary_data
            summary_data["planning_scores"] = self.evaluator.metrics["planning_score"]
            summary_data["communication_scores"] = self.evaluator.metrics["communication_score"]

            self.logger.info("Engine simulation loop completed.")

        except Exception:
            self.logger.exception("An error occurred during simulation.")
            raise
        finally:
            self.evaluator.finalize()
            self.logger.info("Simulation completed.")
            self._write_to_jsonl(summary_data)

    def chain_coordinate(self) -> None:
        """
        Chain-based coordination mode.
        """
        try:
            self.logger.info("Starting chain-based coordination.")
            summary_data = {"task": self.task, "coordination_mode": self.coordinate_mode, "iterations": []}
            # Start with the initial agent
            current_agent = self._select_initial_agent()
            if not current_agent:
                self.logger.error("No initial agent found for chain.")
                return

            max_chain_length = self.max_iterations  # Or define a separate chain length limit
            chain_length = 0

            task = self.task
            agents_results = []
            visited_agents = set()

            while current_agent and chain_length < max_chain_length:
                iteration_data = {
                    "chain_length": chain_length + 1,
                    "current_agent": current_agent.agent_id,
                    "result": None,
                    "continue_simulation": True
                }
                self.logger.info(f"Agent '{current_agent.agent_id}' is executing task.")
                result, communication = current_agent.act(task)
                agents_results.append({current_agent.agent_id: result})
                iteration_data["result"] = result
                self.logger.info(f"Agent '{current_agent.agent_id}' completed task with result: {result}")

                # Prevent loops
                visited_agents.add(current_agent.agent_id)

                # Get profiles of other agents
                agent_profiles = self.graph.get_agent_profiles()
                # Current agent chooses the next agent
                next_agent_id, plan = current_agent.plan_next_agent(result, agent_profiles)
                current_agent = self.graph.get_agent(next_agent_id)
                task = plan
                chain_length += 1
                self.planner.update_progress(result)

                # Evaluate communication
                if iteration_data["communications"]:
                    communications_str = self._format_communications(iteration_data["communications"])
                    self.evaluator.evaluate_communication(self.task, communications_str)
                else:
                    # Store -1 if communications are empty
                    self.evaluator.metrics["communication_score"].append(-1)

                # Evaluate planning
                agent_profiles = self._get_agent_profiles()
                agent_tasks_str = self._format_agent_tasks(iteration_data["task_assignments"])
                results_str = self._format_results(iteration_data["task_results"])
                self.evaluator.evaluate_planning(iteration_data["summary"], agent_profiles, agent_tasks_str, results_str)


                # Decide whether to continue or terminate
                continue_simulation = self.planner.decide_next_step([{'root_agent': result}])
                iteration_data["continue_simulation"] = continue_simulation
                if not continue_simulation:
                    self.logger.info("EnginePlanner decided to terminate the simulation.")
                    break

                summary_data["iterations"].append(iteration_data)
            # Update progress
            summary = self._summarize_results(agents_results)
            self.logger.info(f"Chain execution Summary:\n{summary}")
            self.planner.update_progress(summary)

            # At the end, add the scores to summary_data
            summary_data["planning_scores"] = self.evaluator.metrics["planning_score"]
            summary_data["communication_scores"] = self.evaluator.metrics["communication_score"]

            self.logger.info("Chain-based coordination simulation completed.")

        except Exception:
            self.logger.exception("An error occurred during chain-based coordination.")
            raise
        finally:
            self.evaluator.finalize()
            self.logger.info("Chain-based coordination simulation completed.")
            self._write_to_jsonl(summary_data)

    def tree_coordinate(self) -> None:
        """
        Tree-based coordination mode.
        """
        try:
            self.logger.info("Starting tree-based coordination.")
            summary_data = {"task": self.task, "coordination_mode": self.coordinate_mode, "iterations": []}

            root_agent = self.graph.get_root_agent()
            if not root_agent:
                self.logger.error("No root agent found in the tree.")
                return

            # Start the coordination from the root agent
            while self.current_iteration < self.max_iterations:
                iteration_data:Dict[str, Any] = {
                    "iteration": self.current_iteration + 1,
                    "root_agent": root_agent.agent_id,
                    "result": None,
                    "continue_simulation": True,
                }
                self.current_iteration += 1
                self.logger.info(f"Starting iteration {self.current_iteration}")
                result, communication = self._execute_agent_task_recursive(root_agent, self.task)
                iteration_data["result"] = result

                # Update progress
                summary = self._summarize_results([{'root_agent': result}])
                iteration_data["summary"] = summary
                self.logger.info(f"Iteration {self.current_iteration} Summary:\n{summary}")
                self.planner.update_progress(summary)

                # Evaluate communication
                if iteration_data["communications"]:
                    communications_str = self._format_communications(iteration_data["communications"])
                    self.evaluator.evaluate_communication(self.task, communications_str)
                else:
                    # Store -1 if communications are empty
                    self.evaluator.metrics["communication_score"].append(-1)

                # Evaluate planning
                agent_profiles = self._get_agent_profiles()
                agent_tasks_str = self._format_agent_tasks(iteration_data["task_assignments"])
                results_str = self._format_results(iteration_data["task_results"])
                self.evaluator.evaluate_planning(iteration_data["summary"], agent_profiles, agent_tasks_str, results_str)

                # Decide whether to continue or terminate
                continue_simulation = self.planner.decide_next_step([{'root_agent': result}])
                iteration_data["continue_simulation"] = continue_simulation
                if not continue_simulation:
                    self.logger.info("EnginePlanner decided to terminate the simulation.")
                    break

                summary_data["iterations"].append(iteration_data)
            # At the end, add the scores to summary_data
            summary_data["planning_scores"] = self.evaluator.metrics["planning_score"]
            summary_data["communication_scores"] = self.evaluator.metrics["communication_score"]

            self.logger.info("Tree-based coordination simulation completed.")

        except Exception:
            self.logger.exception("An error occurred during tree-based coordination.")
            raise
        finally:
            self.evaluator.finalize()
            self.logger.info("Tree-based coordination simulation completed.")
            self._write_to_jsonl(summary_data)

    def _execute_agent_task_recursive(self, agent: BaseAgent, task: str) -> Any:
        """
        Recursively execute tasks starting from the given agent.

        Args:
            agent (BaseAgent): The agent to execute task.
            task (str): The task to execute.

        Returns:
            Any: The result of the agent's execution.
        """
        self.logger.info(f"Agent '{agent.agent_id}' is executing task.")

        if agent.children:
            # Agent assigns tasks to children
            tasks_for_children = agent.plan_tasks_for_children(task)
            children_results = {}
            communications = []
            for child in agent.children:
                child_task = tasks_for_children.get(child.agent_id, "")
                if child_task:
                    child_result, communication = self._execute_agent_task_recursive(child, child_task)
                    if communication:
                        communications.append(communication)
                    children_results[child.agent_id] = child_result
            # Agent may also act itself
            own_result, communication = agent.act(task)
            if communication:
                communications.append(communication)
            communications_str = "\n".join(communications) if communications else None
            # Combine results
            combined_result = agent.summarize_results(children_results, own_result)
            return combined_result, communications_str
        else:
            # Agent directly acts on the task
            result, communication = agent.act(task)
            return result, communication

    def _select_initial_agent(self) -> Optional[BaseAgent]:
        """
        Select the initial agent to start the chain.

        Returns:
            Optional[BaseAgent]: The initial agent, or None if not found.
        """
        # For simplicity, select an agent based on some criteria.
        # Here, we'll select the agent with the highest priority or a predefined agent.
        # Alternatively, we could prompt the LLM to select the starting agent.

        # Example: Select agent1 as the starting agent
        starting_agent_id = 'agent1'
        if starting_agent_id in [agent.agent_id for agent in self.agents]:
            return self.graph.get_agent(starting_agent_id)
        else:
            self.logger.error(f"Starting agent '{starting_agent_id}' not found.")
            return None

    def start(self) -> None:
        """
        Start the engine to run the simulation.
        """
        self.logger.info("Engine starting simulation.")
        if self.coordinate_mode == "star":
            self.logger.info("Running in centralized coordination mode.")
            self.star_coordinate()
        elif self.coordinate_mode == "graph":
            self.logger.info("Running in graph-based coordination mode.")
            self.graph_coordinate()
        elif self.coordinate_mode == "chain":
            self.logger.info("Running in chain-based coordination mode.")
            self.chain_coordinate()
        elif self.coordinate_mode == "tree":
            self.logger.info("Running in tree-based coordination mode.")
            self.tree_coordinate()
        else:
            self.logger.error(f"Unsupported coordinate mode: {self.coordinate_mode}")
            raise ValueError(f"Unsupported coordinate mode: {self.coordinate_mode}")


    def _should_terminate(self) -> bool:
        """
        Determine whether the simulation should terminate.

        Returns:
            bool: True if should terminate, False otherwise.
        """
        # Placeholder for any additional termination conditions
        return False

    def _summarize_results(self, agents_results: List[Dict[str, Any]]) -> str:
        """
        Summarize the agents' results into a string.

        Args:
            agents_results (Dict[str, Any]): The results from all agents.

        Returns:
            str: The summary string.
        """
        summary = "Agents' Results Summary:\n"
        # for agent_id, result in agents_results.items():
        #     summary += f"- {agent_id}: {result}\n"
        for result in agents_results:
            summary += f"- {result}\n"

        self.logger.debug(f"Summarized agents' results:\n{summary}")
        return summary

    def _write_to_jsonl(self, summary_data: Dict[str, Any]) -> None:
        """
        Write summary data to the JSONL file.

        Args:
            summary_data (List[Dict[str, Any]]): Summary data to write to the JSONL file.
        """
        file_path = self.config.output.get("file_path", "result/discussion_output.jsonl")
        try:
            with open(file_path, "a") as jsonl_file:
                print(summary_data)
                jsonl_file.write(json.dumps(summary_data) + "\n")

                jsonl_file.flush()
            self.logger.info(f"Summary data successfully written to {file_path}")
        except IOError as e:
            self.logger.error(f"Failed to write summary data to {file_path}: {e}")

    def _get_final_ooutput_in_graph(self):
        """
        Get the final output graph.

        Returns:
            Dict[str, Any]: The final output graph.
        """
        return self.graph.get_output_graph()

    def _format_communications(self, communications: List[Any]) -> str:
        """
        Formats the communications list into a string suitable for evaluator input.
        """
        # Assuming each communication is a string or can be converted to string
        return "\n".join(str(c) for c in communications)

    def _get_agent_profiles(self) -> str:
        """
        Retrieves and formats agent profiles into a string.
        """
        agent_profiles = []
        for agent in self.graph.get_all_agents():
            # Assuming agent has attributes agent_id and profile
            agent_profiles.append(f"Agent ID: {agent.agent_id}, Profile: {agent.profile}")
        return "\n".join(agent_profiles)

    def _format_agent_tasks(self, agent_tasks: Dict[str, Any]) -> str:
        """
        Formats agent tasks into a string.
        """
        return "\n".join(f"Agent {agent_id}: Task: {task}" for agent_id, task in agent_tasks.items())

    def _format_results(self, results: List[Dict[str, Any]]) -> str:
        """
        Formats results into a string.
        """
        results_str = []
        for result in results:
            if "agent_id" in result and "result" in result:
                agent_id = result["agent_id"]
                res_content = result["result"]
                results_str.append(f"Agent {agent_id}: Result: {res_content}")
            else:
                for agent_id, res_content in result.items():
                    results_str.append(f"Agent {agent_id}: Result: {res_content}")
        return "\n".join(results_str)<|MERGE_RESOLUTION|>--- conflicted
+++ resolved
@@ -11,22 +11,14 @@
 from marble.agent import BaseAgent
 from marble.configs.config import Config
 from marble.engine.engine_planner import EnginePlanner
-<<<<<<< HEAD
-from marble.environments import BaseEnvironment, WebEnvironment, DBEnvironment
-=======
-from marble.environments import BaseEnvironment, ResearchEnvironment, WebEnvironment
->>>>>>> b57279a8
+from marble.environments import BaseEnvironment, ResearchEnvironment, WebEnvironment, DBEnvironment
 from marble.evaluator.evaluator import Evaluator
 from marble.graph.agent_graph import AgentGraph
 from marble.memory.base_memory import BaseMemory
 from marble.memory.shared_memory import SharedMemory
 from marble.utils.logger import get_logger
 
-<<<<<<< HEAD
-EnvType = Union[BaseEnvironment, WebEnvironment, DBEnvironment]
-=======
-EnvType = Union[BaseEnvironment, WebEnvironment, ResearchEnvironment]
->>>>>>> b57279a8
+EnvType = Union[BaseEnvironment, WebEnvironment, ResearchEnvironment, DBEnvironment]
 AgentType = Union[BaseAgent]
 
 class Engine:
@@ -80,22 +72,19 @@
             ValueError: If the environment type is not supported.
         """
         env_type = env_config.get("type")
-        
+
         if env_type == "Web":
             env1 = WebEnvironment(name="Web Environment", config=env_config)
             return env1
         elif env_type == "Base":
             env2 = BaseEnvironment(name="Base Environment", config=env_config)
             return env2
-<<<<<<< HEAD
-        elif env_type == "DB":
-            env2 = BaseEnvironment(name="DB Environment", config=env_config)
-            return env2
-=======
         elif env_type == "Research":
             env3 = ResearchEnvironment(name="Research Environment", config=env_config)
             return env3
->>>>>>> b57279a8
+        elif env_type == "DB":
+            env4 = BaseEnvironment(name="DB Environment", config=env_config)
+            return env4
         else:
             raise ValueError(f"Unsupported environment type: {env_type}")
         self.logger.debug(f"Environment '{env_type}' initialized.")
