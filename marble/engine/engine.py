# marble/engine/engine.py

"""
The core engine module that coordinates agents within the environment.
"""
import json
from typing import Any, Dict, List, Optional, Union

from marble.agent import BaseAgent
from marble.configs.config import Config
from marble.engine.engine_planner import EnginePlanner
from marble.environments import BaseEnvironment, ResearchEnvironment, WebEnvironment
from marble.evaluator.evaluator import Evaluator
from marble.graph.agent_graph import AgentGraph
from marble.memory.base_memory import BaseMemory
from marble.memory.shared_memory import SharedMemory
from marble.utils.logger import get_logger

EnvType = Union[BaseEnvironment, WebEnvironment, ResearchEnvironment]
AgentType = Union[BaseAgent]

class Engine:
    """
    The Engine class orchestrates the simulation, coordinating agents and the environment.
    """

    def __init__(self, config: Config):
        """
        Initialize the Engine with the given configuration.

        Args:
            config (Config): Configuration parameters.
        """
        self.logger = get_logger(self.__class__.__name__)
        self.config = config
        # Initialize Environment
        self.environment = self._initialize_environment(config.environment)
        # Initialize Agents
        self.agents = self._initialize_agents(config.agents)
        # Initialize AgentGraph
        self.graph = AgentGraph(self.agents, config)
        for agent in self.agents:
            agent.set_agent_graph(self.graph)
        # Initialize Memory
        self.memory = self._initialize_memory(config.memory)
        # Initialize Evaluator
        self.evaluator = Evaluator(metrics_config=config.metrics)
        self.task = config.task.get('content', '')
        self.coordinate_mode = config.coordination_mode
        # Initialize EnginePlanner
        self.planner = EnginePlanner(agent_graph=self.graph, memory=self.memory, config=config.engine_planner, task=self.task)
        self.max_iterations = config.environment.get('max_iterations', 10)
        self.current_iteration = 0
        self.logger.info("Engine initialized.")

    def _initialize_environment(self, env_config: Dict[str, Any]) -> EnvType:
        """
        Initialize the environment.

        Args:
            env_config (dict): Environment configuration.

        Returns:
            BaseEnvironment: An instance of the environment.

        Raises:
            ValueError: If the environment type is not supported.
        """
        env_type = env_config.get("type")
        if env_type == "Web":
            env1 = WebEnvironment(name="Web Environment", config=env_config)
            return env1
        elif env_type == "Base":
            env2 = BaseEnvironment(name="Base Environment", config=env_config)
            return env2
        elif env_type == "Research":
            env3 = ResearchEnvironment(name="Research Environment", config=env_config)
            return env3
        else:
            raise ValueError(f"Unsupported environment type: {env_type}")


    def _initialize_agents(self, agent_configs: List[Dict[str, Any]]) -> List[BaseAgent]:
        """
        Initialize agents based on configurations.

        Args:
            agent_configs (List[dict]): List of agent configurations.

        Returns:
            List[BaseAgent]: List of agent instances.
        """
        agents = []
        for agent_config in agent_configs:
            agent_type = agent_config.get("type")
            agent = BaseAgent(config=agent_config, env=self.environment)
            agents.append(agent)
            self.logger.debug(f"Agent '{agent.agent_id}' of type '{agent_type}' initialized.")
        return agents

    def _initialize_memory(self, memory_config: Dict[str, Any]) -> Union[SharedMemory, BaseMemory]:
        """
        Initialize the shared memory mechanism.

        Args:
            memory_config (dict): Memory configuration.

        Returns:
            BaseMemory: An instance of the memory module.
        """
        memory_type = memory_config.get("type", "SharedMemory")
        memory: Union[BaseMemory, SharedMemory, None] = None
        if memory_type == "SharedMemory":
            memory = SharedMemory()
        else:
            memory = BaseMemory()
        self.logger.debug(f"Memory of type '{memory_type}' initialized.")
        return memory


    def graph_coordinate(self) -> None:
        """
        Graph-based coordination mode.
        """
        try:
<<<<<<< HEAD
            summary_data = {"task": self.task, "coordination_mode": self.coordinate_mode, "iterations": []}
=======
            summary_data = []
>>>>>>> bc6337a4
            # Initial assignment: Distribute the overall task to each agent
            self.logger.info("Initial task distribution to all agents.")
            initial_tasks = {agent.agent_id: self.task for agent in self.graph.get_all_agents()}
            agents_results = []
            for agent_id, task in initial_tasks.items():
                iteration_data = {
                    "initial_task_assignment": {"agent_id": agent_id, "task": task},
<<<<<<< HEAD
                    "result": None
=======
                    "result": None,
                    "coordination_mode": self.coordinate_mode
>>>>>>> bc6337a4
                }
                try:
                    agent = self.graph.get_agent(agent_id)
                    self.logger.info(f"Assigning initial task to {agent_id}: {task}")
                    result = agent.act(task)
                    agents_results.append({agent_id: result})
<<<<<<< HEAD
                    iteration_data["result"] = result.content
=======
                    iteration_data["result"] = result
>>>>>>> bc6337a4
                    self.logger.debug(f"Agent '{agent_id}' completed initial task with result: {result}")
                except KeyError:
                    self.logger.error(f"Agent '{agent_id}' not found in the graph.")
                except Exception as e:
                    self.logger.error(f"Error while executing initial task for agent '{agent_id}': {e}")
<<<<<<< HEAD
                summary_data["iterations"].append(iteration_data)
=======
                summary_data.append(iteration_data)
>>>>>>> bc6337a4

            # Update progress based on initial results
            summary = self._summarize_results(agents_results)
            self.logger.info(f"Initial Summary:\n{summary}")
            self.planner.update_progress(summary)

            # Evaluate the initial state
            self.evaluator.update(self.environment, self.agents)

            # Begin iterative coordination
            while self.current_iteration < self.max_iterations:
                iteration_data = {
                    "iteration": self.current_iteration + 1,
                    "task_assignments": {},
                    "task_results": [],
                    "summary": "",
<<<<<<< HEAD
                    "continue_simulation": True
=======
                    "continue_simulation": True,
                    "task": self.task,
                    "coordination_mode": self.coordinate_mode
>>>>>>> bc6337a4
                }
                self.current_iteration += 1
                self.logger.info(f"Starting iteration {self.current_iteration}")

                current_agents = self.graph.get_all_agents()
                current_tasks = {}
                agents_results = []

                for agent in current_agents:
                    try:
                        # Each agent plans its own task
                        task = agent.plan_task()
                        current_tasks[agent.agent_id] = task
                        iteration_data["task_assignments"][agent.agent_id] = task
                        self.logger.info(f"Agent '{agent.agent_id}' planned task: {task}")

                        # Agent acts on the planned task
                        result = agent.act(task)
                        agents_results.append({agent.agent_id: result})
<<<<<<< HEAD
                        iteration_data["task_results"].append({agent.agent_id: result.content})
=======
                        iteration_data["task_results"].append({agent.agent_id: result})
>>>>>>> bc6337a4
                        self.logger.debug(f"Agent '{agent.agent_id}' executed task with result: {result}")
                    except Exception as e:
                        self.logger.error(f"Error in agent '{agent.agent_id}' during planning or action: {e}")

                # Summarize outputs and update planner
                summary = self._summarize_results(agents_results)
                iteration_data["summary"] = summary
                self.logger.info(f"Iteration {self.current_iteration} Summary:\n{summary}")
                self.planner.summarize_output(summary, self.task)

                # Evaluate the current state
                self.evaluator.update(self.environment, self.agents)

                # Decide whether to continue or terminate
                continue_simulation = self.planner.decide_next_step(agents_results)
                iteration_data["continue_simulation"] = continue_simulation
                if not continue_simulation:
                    self.logger.info("EnginePlanner decided to terminate the simulation.")
                    break

                # Check if task is completed within the environment
                if self.environment.is_task_completed():
                    self.logger.info("Task has been completed successfully.")
                    break

<<<<<<< HEAD
                summary_data["iterations"].append(iteration_data)
=======
                summary_data.append(iteration_data)
>>>>>>> bc6337a4

            self.logger.info("Engine graph-based coordination loop completed.")

        except Exception:
            self.logger.exception("An error occurred during graph-based coordination.")
            raise
        finally:
            self.evaluator.finalize()
            self.logger.info("Graph-based coordination simulation completed.")
            self._write_to_jsonl(summary_data)

    def star_coordinate(self) -> None:
        """
        Centralized coordination mode.
        """
        try:
<<<<<<< HEAD
            summary_data = {"task": self.task, "coordination_mode": self.coordinate_mode, "iterations": []}
=======
            summary_data = []
>>>>>>> bc6337a4
            while not self._should_terminate():
                iteration_data = {
                    "iteration": self.current_iteration + 1,
                    "task_assignments": {},
                    "task_results": [],
                    "summary": "",
<<<<<<< HEAD
                    "continue_simulation": True
=======
                    "continue_simulation": True,
                    "task": self.task,
                    "coordination_mode": self.coordinate_mode
>>>>>>> bc6337a4
                }
                self.current_iteration += 1
                self.logger.info(f"Starting iteration {self.current_iteration}")

                # Assign tasks to agents
                assignment = self.planner.assign_tasks()
                tasks = assignment.get("tasks", {})
                iteration_data["task_assignments"] = tasks
                self.logger.info(f"Assigned tasks: {tasks}")

                # Assign tasks to agents
                agents_results = []
                for agent_id, task in tasks.items():
                    try:
                        agent = self.graph.get_agent(agent_id)
                        self.logger.info(f"Assigning task to {agent_id}: {task}")
                        result = agent.act(task)
<<<<<<< HEAD
                        agents_results.append({agent_id: result.content})
=======
                        agents_results.append({agent_id: result})
>>>>>>> bc6337a4
                        self.logger.debug(f"Agent '{agent_id}' completed task with result: {result}")
                    except KeyError:
                        self.logger.error(f"Agent '{agent_id}' not found in the graph.")
                    except Exception as e:
                        self.logger.error(f"Error while executing task for agent '{agent_id}': {e}")
                iteration_data["task_results"] = agents_results

                # Update progress based on agents' results
                summary = self._summarize_results(agents_results)
                iteration_data["summary"] = summary
                self.logger.info(summary)
                self.planner.update_progress(summary)

                # Evaluate the current state
                self.evaluator.update(self.environment, self.agents)

                # Decide whether to continue or terminate
                continue_simulation = self.planner.decide_next_step(agents_results)
                iteration_data["continue_simulation"] = continue_simulation
                if not continue_simulation:
                    self.logger.info("EnginePlanner decided to terminate the simulation.")
                    break

                # Check if task is completed within the environment
                if self.environment.is_task_completed():
                    self.logger.info("Task has been completed successfully.")
                    break

                if self.current_iteration >= self.max_iterations:
                    self.logger.info("Maximum iterations reached.")
                    break

<<<<<<< HEAD
                summary_data["iterations"].append(iteration_data)
=======
                summary_data.append(iteration_data)
>>>>>>> bc6337a4

            self.logger.info("Engine simulation loop completed.")

        except Exception:
            self.logger.exception("An error occurred during simulation.")
            raise
        finally:
            self.evaluator.finalize()
            self.logger.info("Simulation completed.")
            self._write_to_jsonl(summary_data)

    def chain_coordinate(self) -> None:
        """
        Chain-based coordination mode.
        """
        try:
            self.logger.info("Starting chain-based coordination.")
<<<<<<< HEAD
            summary_data = {"task": self.task, "coordination_mode": self.coordinate_mode, "iterations": []}
=======
            summary_data = []
>>>>>>> bc6337a4
            # Start with the initial agent
            current_agent = self._select_initial_agent()
            if not current_agent:
                self.logger.error("No initial agent found for chain.")
                return

            max_chain_length = self.max_iterations  # Or define a separate chain length limit
            chain_length = 0

            task = self.task
            agents_results = []
            visited_agents = set()

            while current_agent and chain_length < max_chain_length:
                iteration_data = {
                    "chain_length": chain_length + 1,
                    "current_agent": current_agent.agent_id,
<<<<<<< HEAD
                    "result": None,
                    "continue_simulation": True
=======
                    "task": task,
                    "result": None,
                    "continue_simulation": True,
                    "coordination_mode": self.coordinate_mode
>>>>>>> bc6337a4
                }
                self.logger.info(f"Agent '{current_agent.agent_id}' is executing task.")
                result = current_agent.act(task)
                agents_results.append({current_agent.agent_id: result})
<<<<<<< HEAD
                iteration_data["result"] = result.content
=======
                iteration_data["result"] = result
>>>>>>> bc6337a4
                self.logger.info(f"Agent '{current_agent.agent_id}' completed task with result: {result}")

                # Prevent loops
                visited_agents.add(current_agent.agent_id)

                # Get profiles of other agents
                agent_profiles = self.graph.get_agent_profiles()
                # Current agent chooses the next agent
                next_agent_id, plan = current_agent.plan_next_agent(result.content, agent_profiles)
                current_agent = self.graph.get_agent(next_agent_id)
                task = plan
                chain_length += 1
                self.planner.update_progress(result)

                # Decide whether to continue or terminate
                continue_simulation = self.planner.decide_next_step([{'root_agent': result}])
                iteration_data["continue_simulation"] = continue_simulation
                if not continue_simulation:
                    self.logger.info("EnginePlanner decided to terminate the simulation.")
                    break

<<<<<<< HEAD
                summary_data["iterations"].append(iteration_data)
=======
                summary_data.append(iteration_data)
>>>>>>> bc6337a4

            # Update progress
            summary = self._summarize_results(agents_results)
            self.logger.info(f"Chain execution Summary:\n{summary}")
            self.planner.update_progress(summary)

            self.logger.info("Chain-based coordination simulation completed.")

        except Exception:
            self.logger.exception("An error occurred during chain-based coordination.")
            raise
        finally:
            self.evaluator.finalize()
            self.logger.info("Chain-based coordination simulation completed.")
            self._write_to_jsonl(summary_data)

    def tree_coordinate(self) -> None:
        """
        Tree-based coordination mode.
        """
        try:
            self.logger.info("Starting tree-based coordination.")
<<<<<<< HEAD
            summary_data = {"task": self.task, "coordination_mode": self.coordinate_mode, "iterations": []}
=======
            summary_data = []
>>>>>>> bc6337a4
            root_agent = self.graph.get_root_agent()
            if not root_agent:
                self.logger.error("No root agent found in the tree.")
                return

            # Start the coordination from the root agent
            while self.current_iteration < self.max_iterations:
                iteration_data = {
                    "iteration": self.current_iteration + 1,
                    "root_agent": root_agent.agent_id,
                    "result": None,
                    "continue_simulation": True,
<<<<<<< HEAD
                }
                self.current_iteration += 1
                self.logger.info(f"Starting iteration {self.current_iteration}")
                result = self._execute_agent_task_recursive(root_agent, self.task)
                iteration_data["result"] = result.content
=======
                    "task": self.task,
                    "coordination_mode": self.coordinate_mode
                }
                self.current_iteration += 1
                self.logger.info(f"Starting iteration {self.current_iteration}")

                result = self._execute_agent_task_recursive(root_agent, self.task)
                iteration_data["result"] = result
>>>>>>> bc6337a4

                # Update progress
                summary = self._summarize_results([{'root_agent': result}])
                iteration_data["summary"] = summary
                self.logger.info(f"Iteration {self.current_iteration} Summary:\n{summary}")
                self.planner.update_progress(summary)

                # Evaluate the current state
                self.evaluator.update(self.environment, self.agents)

                # Decide whether to continue or terminate
                continue_simulation = self.planner.decide_next_step([{'root_agent': result}])
                iteration_data["continue_simulation"] = continue_simulation
                if not continue_simulation:
                    self.logger.info("EnginePlanner decided to terminate the simulation.")
                    break

<<<<<<< HEAD
                summary_data["iterations"].append(iteration_data)
=======
                summary_data.append(iteration_data)
>>>>>>> bc6337a4

            self.logger.info("Tree-based coordination simulation completed.")

        except Exception:
            self.logger.exception("An error occurred during tree-based coordination.")
            raise
        finally:
            self.evaluator.finalize()
            self.logger.info("Tree-based coordination simulation completed.")
            self._write_to_jsonl(summary_data)

    def _execute_agent_task_recursive(self, agent: BaseAgent, task: str) -> Any:
        """
        Recursively execute tasks starting from the given agent.

        Args:
            agent (BaseAgent): The agent to execute task.
            task (str): The task to execute.

        Returns:
            Any: The result of the agent's execution.
        """
        self.logger.info(f"Agent '{agent.agent_id}' is executing task.")

        if agent.children:
            # Agent assigns tasks to children
            tasks_for_children = agent.plan_tasks_for_children(task)
            children_results = {}
            for child in agent.children:
                child_task = tasks_for_children.get(child.agent_id, "")
                if child_task:
                    child_result = self._execute_agent_task_recursive(child, child_task)
                    children_results[child.agent_id] = child_result
            # Agent may also act itself
            own_result = agent.act(task)
            # Combine results
            combined_result = agent.summarize_results(children_results, own_result)
            return combined_result
        else:
            # Agent directly acts on the task
            result = agent.act(task)
            return result

    def _select_initial_agent(self) -> Optional[BaseAgent]:
        """
        Select the initial agent to start the chain.

        Returns:
            Optional[BaseAgent]: The initial agent, or None if not found.
        """
        # For simplicity, select an agent based on some criteria.
        # Here, we'll select the agent with the highest priority or a predefined agent.
        # Alternatively, we could prompt the LLM to select the starting agent.

        # Example: Select agent1 as the starting agent
        starting_agent_id = 'agent1'
        if starting_agent_id in [agent.agent_id for agent in self.agents]:
            return self.graph.get_agent(starting_agent_id)
        else:
            self.logger.error(f"Starting agent '{starting_agent_id}' not found.")
            return None

    def start(self) -> None:
        """
        Start the engine to run the simulation.
        """
        self.logger.info("Engine starting simulation.")
        if self.coordinate_mode == "star":
            self.logger.info("Running in centralized coordination mode.")
            self.star_coordinate()
        elif self.coordinate_mode == "graph":
            self.logger.info("Running in graph-based coordination mode.")
            self.graph_coordinate()
        elif self.coordinate_mode == "chain":
            self.logger.info("Running in chain-based coordination mode.")
            self.chain_coordinate()
        elif self.coordinate_mode == "tree":
            self.logger.info("Running in tree-based coordination mode.")
            self.tree_coordinate()
        else:
            self.logger.error(f"Unsupported coordinate mode: {self.coordinate_mode}")
            raise ValueError(f"Unsupported coordinate mode: {self.coordinate_mode}")


    def _should_terminate(self) -> bool:
        """
        Determine whether the simulation should terminate.

        Returns:
            bool: True if should terminate, False otherwise.
        """
        # Placeholder for any additional termination conditions
        return False

    def _summarize_results(self, agents_results: List[Dict[str, Any]]) -> str:
        """
        Summarize the agents' results into a string.

        Args:
            agents_results (Dict[str, Any]): The results from all agents.

        Returns:
            str: The summary string.
        """
        summary = "Agents' Results Summary:\n"
        # for agent_id, result in agents_results.items():
        #     summary += f"- {agent_id}: {result}\n"
        for result in agents_results:
            summary += f"- {result}\n"

        self.logger.debug(f"Summarized agents' results:\n{summary}")
        return summary

<<<<<<< HEAD
    def _write_to_jsonl(self, summary_data: Dict[str, Any]) -> None:
=======
    def _write_to_jsonl(self, summary_data: List[Dict[str, Any]]) -> None:
>>>>>>> bc6337a4
        """
        Write summary data to the JSONL file.

        Args:
            summary_data (List[Dict[str, Any]]): Summary data to write to the JSONL file.
        """
        file_path = self.config.output.get("file_path", "result/discussion_output.jsonl")
        try:
            with open(file_path, "a") as jsonl_file:
<<<<<<< HEAD
                print(summary_data)
                jsonl_file.write(json.dumps(summary_data) + "\n")
=======
                for entry in summary_data:
                    jsonl_file.write(json.dumps(entry) + "\n")
>>>>>>> bc6337a4
                jsonl_file.flush()
            self.logger.info(f"Summary data successfully written to {file_path}")
        except IOError as e:
            self.logger.error(f"Failed to write summary data to {file_path}: {e}")<|MERGE_RESOLUTION|>--- conflicted
+++ resolved
@@ -123,11 +123,7 @@
         Graph-based coordination mode.
         """
         try:
-<<<<<<< HEAD
             summary_data = {"task": self.task, "coordination_mode": self.coordinate_mode, "iterations": []}
-=======
-            summary_data = []
->>>>>>> bc6337a4
             # Initial assignment: Distribute the overall task to each agent
             self.logger.info("Initial task distribution to all agents.")
             initial_tasks = {agent.agent_id: self.task for agent in self.graph.get_all_agents()}
@@ -135,33 +131,21 @@
             for agent_id, task in initial_tasks.items():
                 iteration_data = {
                     "initial_task_assignment": {"agent_id": agent_id, "task": task},
-<<<<<<< HEAD
                     "result": None
-=======
-                    "result": None,
-                    "coordination_mode": self.coordinate_mode
->>>>>>> bc6337a4
+
                 }
                 try:
                     agent = self.graph.get_agent(agent_id)
                     self.logger.info(f"Assigning initial task to {agent_id}: {task}")
                     result = agent.act(task)
                     agents_results.append({agent_id: result})
-<<<<<<< HEAD
                     iteration_data["result"] = result.content
-=======
-                    iteration_data["result"] = result
->>>>>>> bc6337a4
                     self.logger.debug(f"Agent '{agent_id}' completed initial task with result: {result}")
                 except KeyError:
                     self.logger.error(f"Agent '{agent_id}' not found in the graph.")
                 except Exception as e:
                     self.logger.error(f"Error while executing initial task for agent '{agent_id}': {e}")
-<<<<<<< HEAD
                 summary_data["iterations"].append(iteration_data)
-=======
-                summary_data.append(iteration_data)
->>>>>>> bc6337a4
 
             # Update progress based on initial results
             summary = self._summarize_results(agents_results)
@@ -178,13 +162,7 @@
                     "task_assignments": {},
                     "task_results": [],
                     "summary": "",
-<<<<<<< HEAD
                     "continue_simulation": True
-=======
-                    "continue_simulation": True,
-                    "task": self.task,
-                    "coordination_mode": self.coordinate_mode
->>>>>>> bc6337a4
                 }
                 self.current_iteration += 1
                 self.logger.info(f"Starting iteration {self.current_iteration}")
@@ -204,11 +182,7 @@
                         # Agent acts on the planned task
                         result = agent.act(task)
                         agents_results.append({agent.agent_id: result})
-<<<<<<< HEAD
                         iteration_data["task_results"].append({agent.agent_id: result.content})
-=======
-                        iteration_data["task_results"].append({agent.agent_id: result})
->>>>>>> bc6337a4
                         self.logger.debug(f"Agent '{agent.agent_id}' executed task with result: {result}")
                     except Exception as e:
                         self.logger.error(f"Error in agent '{agent.agent_id}' during planning or action: {e}")
@@ -233,12 +207,7 @@
                 if self.environment.is_task_completed():
                     self.logger.info("Task has been completed successfully.")
                     break
-
-<<<<<<< HEAD
                 summary_data["iterations"].append(iteration_data)
-=======
-                summary_data.append(iteration_data)
->>>>>>> bc6337a4
 
             self.logger.info("Engine graph-based coordination loop completed.")
 
@@ -255,24 +224,15 @@
         Centralized coordination mode.
         """
         try:
-<<<<<<< HEAD
             summary_data = {"task": self.task, "coordination_mode": self.coordinate_mode, "iterations": []}
-=======
-            summary_data = []
->>>>>>> bc6337a4
+
             while not self._should_terminate():
                 iteration_data = {
                     "iteration": self.current_iteration + 1,
                     "task_assignments": {},
                     "task_results": [],
                     "summary": "",
-<<<<<<< HEAD
                     "continue_simulation": True
-=======
-                    "continue_simulation": True,
-                    "task": self.task,
-                    "coordination_mode": self.coordinate_mode
->>>>>>> bc6337a4
                 }
                 self.current_iteration += 1
                 self.logger.info(f"Starting iteration {self.current_iteration}")
@@ -290,11 +250,8 @@
                         agent = self.graph.get_agent(agent_id)
                         self.logger.info(f"Assigning task to {agent_id}: {task}")
                         result = agent.act(task)
-<<<<<<< HEAD
                         agents_results.append({agent_id: result.content})
-=======
-                        agents_results.append({agent_id: result})
->>>>>>> bc6337a4
+
                         self.logger.debug(f"Agent '{agent_id}' completed task with result: {result}")
                     except KeyError:
                         self.logger.error(f"Agent '{agent_id}' not found in the graph.")
@@ -327,11 +284,7 @@
                     self.logger.info("Maximum iterations reached.")
                     break
 
-<<<<<<< HEAD
                 summary_data["iterations"].append(iteration_data)
-=======
-                summary_data.append(iteration_data)
->>>>>>> bc6337a4
 
             self.logger.info("Engine simulation loop completed.")
 
@@ -349,11 +302,7 @@
         """
         try:
             self.logger.info("Starting chain-based coordination.")
-<<<<<<< HEAD
             summary_data = {"task": self.task, "coordination_mode": self.coordinate_mode, "iterations": []}
-=======
-            summary_data = []
->>>>>>> bc6337a4
             # Start with the initial agent
             current_agent = self._select_initial_agent()
             if not current_agent:
@@ -371,24 +320,13 @@
                 iteration_data = {
                     "chain_length": chain_length + 1,
                     "current_agent": current_agent.agent_id,
-<<<<<<< HEAD
                     "result": None,
                     "continue_simulation": True
-=======
-                    "task": task,
-                    "result": None,
-                    "continue_simulation": True,
-                    "coordination_mode": self.coordinate_mode
->>>>>>> bc6337a4
                 }
                 self.logger.info(f"Agent '{current_agent.agent_id}' is executing task.")
                 result = current_agent.act(task)
                 agents_results.append({current_agent.agent_id: result})
-<<<<<<< HEAD
                 iteration_data["result"] = result.content
-=======
-                iteration_data["result"] = result
->>>>>>> bc6337a4
                 self.logger.info(f"Agent '{current_agent.agent_id}' completed task with result: {result}")
 
                 # Prevent loops
@@ -410,12 +348,7 @@
                     self.logger.info("EnginePlanner decided to terminate the simulation.")
                     break
 
-<<<<<<< HEAD
                 summary_data["iterations"].append(iteration_data)
-=======
-                summary_data.append(iteration_data)
->>>>>>> bc6337a4
-
             # Update progress
             summary = self._summarize_results(agents_results)
             self.logger.info(f"Chain execution Summary:\n{summary}")
@@ -437,11 +370,8 @@
         """
         try:
             self.logger.info("Starting tree-based coordination.")
-<<<<<<< HEAD
             summary_data = {"task": self.task, "coordination_mode": self.coordinate_mode, "iterations": []}
-=======
-            summary_data = []
->>>>>>> bc6337a4
+
             root_agent = self.graph.get_root_agent()
             if not root_agent:
                 self.logger.error("No root agent found in the tree.")
@@ -454,22 +384,12 @@
                     "root_agent": root_agent.agent_id,
                     "result": None,
                     "continue_simulation": True,
-<<<<<<< HEAD
                 }
                 self.current_iteration += 1
                 self.logger.info(f"Starting iteration {self.current_iteration}")
                 result = self._execute_agent_task_recursive(root_agent, self.task)
                 iteration_data["result"] = result.content
-=======
-                    "task": self.task,
-                    "coordination_mode": self.coordinate_mode
-                }
-                self.current_iteration += 1
-                self.logger.info(f"Starting iteration {self.current_iteration}")
-
-                result = self._execute_agent_task_recursive(root_agent, self.task)
-                iteration_data["result"] = result
->>>>>>> bc6337a4
+
 
                 # Update progress
                 summary = self._summarize_results([{'root_agent': result}])
@@ -487,11 +407,8 @@
                     self.logger.info("EnginePlanner decided to terminate the simulation.")
                     break
 
-<<<<<<< HEAD
                 summary_data["iterations"].append(iteration_data)
-=======
-                summary_data.append(iteration_data)
->>>>>>> bc6337a4
+
 
             self.logger.info("Tree-based coordination simulation completed.")
 
@@ -605,11 +522,7 @@
         self.logger.debug(f"Summarized agents' results:\n{summary}")
         return summary
 
-<<<<<<< HEAD
     def _write_to_jsonl(self, summary_data: Dict[str, Any]) -> None:
-=======
-    def _write_to_jsonl(self, summary_data: List[Dict[str, Any]]) -> None:
->>>>>>> bc6337a4
         """
         Write summary data to the JSONL file.
 
@@ -619,13 +532,9 @@
         file_path = self.config.output.get("file_path", "result/discussion_output.jsonl")
         try:
             with open(file_path, "a") as jsonl_file:
-<<<<<<< HEAD
                 print(summary_data)
                 jsonl_file.write(json.dumps(summary_data) + "\n")
-=======
-                for entry in summary_data:
-                    jsonl_file.write(json.dumps(entry) + "\n")
->>>>>>> bc6337a4
+
                 jsonl_file.flush()
             self.logger.info(f"Summary data successfully written to {file_path}")
         except IOError as e:
