--- conflicted
+++ resolved
@@ -1,11 +1,8 @@
-<<<<<<< HEAD
-=======
 """
 Base memory module for agents.
 """
 
 import json
->>>>>>> ede267ae
 from typing import Any, List
 
 class BaseMemory:
@@ -43,7 +40,6 @@
         """
         return self.storage.copy()
 
-<<<<<<< HEAD
     def __str__(self) -> str:
         """
         Returns a human-readable string representation of the memory.
@@ -65,7 +61,7 @@
             str: Technical string representation.
         """
         return f"BaseMemory(storage={self.storage})"
-=======
+      
     def get_memory_str(self) -> str:
         """
         Get a string representation of the memory.
@@ -74,5 +70,4 @@
             str: String representation of the memory.
         """
         memory_str = " ".join([json.dumps(info) for info in self.storage])
-        return memory_str
->>>>>>> ede267ae
+        return memory_str