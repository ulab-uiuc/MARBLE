#!/bin/bash

# Define the path to the configuration file
<<<<<<< HEAD
CONFIG_FILE="./configs/test_config_2.yaml"
=======
CONFIG_FILE="./configs/test_config_tree.yaml"
>>>>>>> ede267ae

# Execute the simulation engine with the specified configuration
python main.py --config "$CONFIG_FILE"<|MERGE_RESOLUTION|>--- conflicted
+++ resolved
@@ -1,11 +1,8 @@
 #!/bin/bash
 
 # Define the path to the configuration file
-<<<<<<< HEAD
+
 CONFIG_FILE="./configs/test_config_2.yaml"
-=======
-CONFIG_FILE="./configs/test_config_tree.yaml"
->>>>>>> ede267ae
 
 # Execute the simulation engine with the specified configuration
 python main.py --config "$CONFIG_FILE"