"""
Base agent module.
"""

<<<<<<< HEAD
from collections import defaultdict
from typing import Any, Dict, List, Tuple, TypeVar, Union
=======
import json
from typing import Any, Dict, List, Union
>>>>>>> 9083fba5

from marble.environments import BaseEnvironment, WebEnvironment
from marble.llms.model_prompting import model_prompting
from marble.memory import BaseMemory, SharedMemory
from marble.utils.logger import get_logger

EnvType = Union[BaseEnvironment, WebEnvironment]
AgentType = TypeVar('AgentType', bound='BaseAgent')

class BaseAgent:
    """
    Base class for all agents.
    """

    def __init__(self, config: Dict[str, Union[Any, Dict[str, Any]]], env: EnvType, shared_memory: Union[SharedMemory, None] = None):
        """
        Initialize the agent.

        Args:
            config (dict): Configuration for the agent.
            env (EnvType): Environment for the agent.
            shared_memory (BaseMemory, optional): Shared memory instance.
        """
        agent_id = config.get("agent_id")
        assert isinstance(agent_id, str), "agent_id must be a string."
        assert env is not None, "agent must has an environment."
        self.env: EnvType = env
        self.actions: List[str] = []
        self.agent_id: str = agent_id
        self.profile = config.get("profile", '')
        self.memory = BaseMemory()
        self.shared_memory = SharedMemory()
        self.relationships: Dict[str, str] = {}  # key: target_agent_id, value: relationship type
        self.logger = get_logger(self.__class__.__name__)
        self.logger.info(f"Agent '{self.agent_id}' initialized.")
        self.token_usage = 0  # Initialize token usage
        self.msg_box: Dict[str, Dict[str, List[Tuple[int, str]]]] = defaultdict(lambda: defaultdict(list))
        self.FORWARD_TO = 0
        self.RECV_FROM = 1

    def perceive(self, state: Any) -> Any:
        """
        Agent perceives the environment state.

        Args:
            state (Any): The current state of the environment.

        Returns:
            Any: Processed perception data.
        """
        # For simplicity, return the task description from the state
        return state.get('task_description', '')

    def act(self, task: str) -> Any:
        """
        Agent decides on an action to take.

        Args:
            task (str): The task to perform.

        Returns:
            Any: The action decided by the agent.
        """
        self.logger.info(f"Agent '{self.agent_id}' acting on task '{task}'.")
        tools = [self.env.action_handler_descriptions[name] for name in self.env.action_handler_descriptions]
        result = model_prompting(
            llm_model="gpt-3.5-turbo",
            messages=[{"role":"user", "content": task}],
            return_num=1,
            max_token_num=512,
            temperature=0.0,
            top_p=None,
            stream=None,
            tools=tools,
            tool_choice="auto"
        )[0]
        if result.tool_calls:
            function_call = result.tool_calls[0]
            function_name = function_call.function.name
            assert function_name is not None
            function_args = json.loads(function_call.function.arguments)
            result_from_function = self.env.apply_action(agent_id=self.agent_id, action_name=function_name, arguments=function_args)
            self.memory.update(self.agent_id, {
                    "type": "action_function_call",
                    "action_name": function_name,
                    "args": function_args,
                    "result": result_from_function
                }
            )
            self.logger.info(f"Agent '{self.agent_id}' called '{function_name}' with args '{function_args}'.")
            self.logger.info(f"Agent '{self.agent_id}' obtained result '{result_from_function}'.")

        else:
            self.memory.update(self.agent_id, {
                    "type": "action_response",
                    "result": result
                }
            )
            self.logger.info(f"Agent '{self.agent_id}' acted with result '{result}'.")
        result_content = result.content if result.content else ""
        self.token_usage += self._calculate_token_usage(task, result_content)

        return result

    def _calculate_token_usage(self, task: str, result: str) -> int:
        """
        Calculate token usage based on input and output lengths.

        Args:
            task (str): The input task.
            result (str): The output result.

        Returns:
            int: The number of tokens used.
        """
        # Simplified token count: 1 token per 4 characters (approximation)
        token_count = (len(task) + len(result)) // 4
        return token_count

    def get_token_usage(self) -> int:
        """
        Get the total token usage by the agent.

        Returns:
            int: The total tokens used by the agent.
        """
        return self.token_usage

    def send_message(self, session_id: str, target_agent: AgentType, message: str) -> None:
        """Send a message to the target agent within the specified session.

        Args:
            session_id (str): The identifier for the current session.
            target_agent (BaseAgent): The agent to whom the message is being sent.
            message (str): The message content to be sent.
        """
        # Store the outgoing message in the message box for the target agent.
        self.msg_box[session_id][target_agent.agent_id].append((self.FORWARD_TO, message))

        # Log the action of sending the message to the target agent.
        self.logger.info(f"Agent {self.agent_id} sent message to {target_agent.agent_id}: {message}")

        # Notify the target agent that a message has been sent.
        target_agent.receive_message(session_id, self, message)

    def receive_message(self, session_id: str, from_agent: AgentType, message: str) -> None:
        """Receive a message from another agent within the specified session.

        Args:
            session_id (str): The identifier for the current session.
            from_agent (BaseAgent): The agent sending the message.
            message (str): The content of the received message.
        """
        # Store the received message in the message box for the sending agent.
        self.msg_box[session_id][from_agent.agent_id].append((self.RECV_FROM, message))

        # Log the action of receiving the message from the sender agent.
        self.logger.info(f"Agent {self.agent_id} received message from {from_agent.agent_id}: {message}")

    def get_profile(self) -> Union[str, Any]:
        """
        Get the agent's profile.

        Returns:
            str: The agent's profile.
        """
        return self.profile<|MERGE_RESOLUTION|>--- conflicted
+++ resolved
@@ -2,13 +2,8 @@
 Base agent module.
 """
 
-<<<<<<< HEAD
 from collections import defaultdict
 from typing import Any, Dict, List, Tuple, TypeVar, Union
-=======
-import json
-from typing import Any, Dict, List, Union
->>>>>>> 9083fba5
 
 from marble.environments import BaseEnvironment, WebEnvironment
 from marble.llms.model_prompting import model_prompting
