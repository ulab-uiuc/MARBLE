--- conflicted
+++ resolved
@@ -91,7 +91,6 @@
         self.task_history.append(task)
         self.logger.info(f"Agent '{self.agent_id}' acting on task '{task}'.")
         tools = [self.env.action_handler_descriptions[name] for name in self.env.action_handler_descriptions]
-<<<<<<< HEAD
         available_agents = {}
         for agent_id_1, agent_id_2, relationship in self.agent_graph.relationships:
             if agent_id_1 != self.agent_id and agent_id_2 != self.agent_id:
@@ -148,18 +147,6 @@
             f"But you do not have to communcate with other agents.\n"
             f"You can also solve the task by calling other functions to solve it by yourself.\n"
         )
-        result = model_prompting(
-            llm_model="gpt-4o-mini",
-            messages=[{"role": "system", "content": self.system_message}, {"role":"user", "content": act_task}],
-            return_num=1,
-            max_token_num=512,
-            temperature=0.0,
-            top_p=None,
-            stream=None,
-            tools=tools,
-            tool_choice="auto"
-        )[0]
-=======
         if len(tools) == 0:
             result = model_prompting(
                 llm_model="gpt-3.5-turbo",
@@ -183,7 +170,6 @@
                 tool_choice="auto"
             )[0]
 
->>>>>>> ede267ae
         if result.tool_calls:
             function_call = result.tool_calls[0]
             function_name = function_call.function.name
@@ -264,12 +250,9 @@
             from_agent (BaseAgent): The agent sending the message.
             message (str): The content of the received message.
         """
-<<<<<<< HEAD
         self.session_id = session_id
         
         # Store the received message in the message box for the sending agent.
-=======
->>>>>>> ede267ae
         self.msg_box[session_id][from_agent.agent_id].append((self.RECV_FROM, message))
         self.logger.info(f"Agent {self.agent_id} received message from {from_agent.agent_id}: {message}")
 
@@ -308,8 +291,6 @@
             str: The agent's profile.
         """
         return self.profile
-
-<<<<<<< HEAD
 
     def _handle_new_communication_session(self, target_agent_id: str, message: str, session_id: str, task: str, turns: int = 5) -> Dict[str, Any]:
         """
@@ -413,35 +394,12 @@
         )
         result = model_prompting(
             llm_model="gpt-4o-mini",
-            messages=[{"role": "system", "content": system_message_summary}, {"role":"user", "content": summary_task}],
-=======
-    def plan_task(self) -> Optional[str]:
-        """
-        Plan the next task based on the original tasks input, the agent's memory, task history, and its profile/persona.
-
-        Returns:
-            str: The next task description.
-        """
-        self.logger.info(f"Agent '{self.agent_id}' is planning the next task.")
-
-        # Retrieve all memory entries for this agent
-        memory_str = self.memory.get_memory_str()
-        task_history_str = ", ".join(self.task_history)
-
-        # Incorporate agent's profile/persona in decision making
-        persona = self.get_profile()
-
-        # Use memory entries, persona, and task history to determine the next task
-        next_task = model_prompting(
-            llm_model="gpt-3.5-turbo",
-            messages=[{"role": "user", "content": f"Agent '{self.agent_id}' should prioritize tasks that align with their role: {persona}. Based on the task history: {task_history_str}, and memory: {memory_str}, what should be the next task?"}],
->>>>>>> ede267ae
+            messages=[{"role": "system", "content": system_message_summary}, {"role":"user", "content": summary_task}],          
             return_num=1,
             max_token_num=512,
             temperature=0.0,
             top_p=None,
-            stream=None,
-<<<<<<< HEAD
+            stream=None,          
         )[0]
         self.memory.update(self.agent_id, {
                 "type": "action_communicate",
@@ -500,7 +458,31 @@
                 "success": False,
                 "error": f"Error sending message: {str(e)}"
             }
-=======
+    def plan_task(self) -> Optional[str]:
+        """
+        Plan the next task based on the original tasks input, the agent's memory, task history, and its profile/persona.
+
+        Returns:
+            str: The next task description.
+        """
+        self.logger.info(f"Agent '{self.agent_id}' is planning the next task.")
+
+        # Retrieve all memory entries for this agent
+        memory_str = self.memory.get_memory_str()
+        task_history_str = ", ".join(self.task_history)
+
+        # Incorporate agent's profile/persona in decision making
+        persona = self.get_profile()
+
+        # Use memory entries, persona, and task history to determine the next task
+        next_task = model_prompting(
+            llm_model="gpt-3.5-turbo",
+            messages=[{"role": "user", "content": f"Agent '{self.agent_id}' should prioritize tasks that align with their role: {persona}. Based on the task history: {task_history_str}, and memory: {memory_str}, what should be the next task?"}],
+            return_num=1,
+            max_token_num=512,
+            temperature=0.0,
+            top_p=None,
+            stream=None,
             tools=[],
             tool_choice="auto"
         )[0].content
@@ -625,5 +607,4 @@
         self.logger.info(f"Agent '{self.agent_id}' is summarizing results.")
         summary = self.process_children_results(children_results)
         summary += f"\nOwn result: {own_result}"
-        return summary
->>>>>>> ede267ae
+        return summary