"""
Base agent module.
"""

import json
import uuid
from collections import defaultdict
from typing import Any, Dict, List, Optional, Tuple, TypeVar, Union

from marble.environments import BaseEnvironment, WebEnvironment
from marble.graph.agent_graph import AgentGraph
from marble.llms.model_prompting import model_prompting
from marble.memory import BaseMemory, SharedMemory
from marble.utils.logger import get_logger

EnvType = Union[BaseEnvironment, WebEnvironment]
AgentType = TypeVar('AgentType', bound='BaseAgent')

class BaseAgent:
    """
    Base class for all agents.
    """

    def __init__(self, config: Dict[str, Union[Any, Dict[str, Any]]], env: EnvType, shared_memory: Union[SharedMemory, None] = None):
        """
        Initialize the agent.

        Args:
            config (dict): Configuration for the agent.
            env (EnvType): Environment for the agent.
            shared_memory (BaseMemory, optional): Shared memory instance.
        """
        agent_id = config.get("agent_id")
        assert isinstance(agent_id, str), "agent_id must be a string."
        assert env is not None, "agent must has an environment."
        self.env: EnvType = env
        self.actions: List[str] = []
        self.agent_id: str = agent_id
        self.agent_graph = None
        self.profile = config.get("profile", '')
        self.system_message = (
            f"You are \"{self.agent_id}\": \"{self.profile}\"\n"
            f"As a role-playing agent, you embody a dynamic character with unique traits, motivations, and skills. "
            f"Your goal is to engage not only with users but also with other agents in the environment. "
            f"Collaborate, compete, or form alliances as you navigate through immersive storytelling and challenges. "
            f"Interact meaningfully with fellow agents, contributing to the evolving narrative and responding creatively "
            f"to their actions. Maintain consistency with your character's background and personality, and be prepared to adapt "
            f"to the evolving dynamics of the scenario. Remember, your responses should enhance the experience and encourage "
            f"user engagement while enriching interactions with other agents."
        )
        self.memory = BaseMemory()
        self.shared_memory = SharedMemory()
        self.relationships: Dict[str, str] = {}
        self.logger = get_logger(self.__class__.__name__)
        self.logger.info(f"Agent '{self.agent_id}' initialized.")
        self.token_usage = 0
        self.task_history: List[str] = []
        self.msg_box: Dict[str, Dict[str, List[Tuple[int, str]]]] = defaultdict(lambda: defaultdict(list))
        self.children: List[BaseAgent] = []
        self.parent: Optional[BaseAgent] = None
        self.FORWARD_TO = 0
        self.RECV_FROM = 1
        self.session_id: str = ''

    def set_agent_graph(self, agent_graph: Any) -> None:
        self.agent_graph = agent_graph

    def perceive(self, state: Any) -> Any:
        """
        Agent perceives the environment state.

        Args:
            state (Any): The current state of the environment.

        Returns:
            Any: Processed perception data.
        """
        return state.get('task_description', '')

    def act(self, task: str) -> Any:
        """
        Agent decides on an action to take.

        Args:
            task (str): The task to perform.

        Returns:
            Any: The action decided by the agent.
        """
        self.task_history.append(task)
        self.logger.info(f"Agent '{self.agent_id}' acting on task '{task}'.")
        tools = [self.env.action_handler_descriptions[name] for name in self.env.action_handler_descriptions]
        available_agents = {}
        for agent_id_1, agent_id_2, relationship in self.agent_graph.relationships:
            if agent_id_1 != self.agent_id and agent_id_2 != self.agent_id:
                continue
            else:
                if agent_id_1 == self.agent_id:
                    profile = self.agent_graph.agents[agent_id_2].get_profile()
                    agent_id = agent_id_2
                elif agent_id_2 == self.agent_id:
                    profile = self.agent_graph.agents[agent_id_1].get_profile()
                    agent_id = agent_id_1
                available_agents[agent_id] = {
                    "profile": profile,
                    "role": f"{agent_id_1} {relationship} {agent_id_2}"
                }
        self.available_agents = available_agents
        # Create the enum description with detailed information about each agent
        agent_descriptions = [
            f"{agent_id} ({info['role']} - {info['profile']})"
            for agent_id, info in available_agents.items()
        ]
        # Add communicate_to function description
        new_communication_session_description = {
            "type": "function",
            "function": {
                "name": "new_communication_session",
                "description": "Send a message to a specific target agent based on existing relationships, and begin communication",
                "parameters": {
                    "type": "object",
                    "properties": {
                        "target_agent_id": {
                            "type": "string",
                            "description": "The ID of the target agent to communicate with. Available agents:\n" + "\n".join([f"- {desc}" for desc in agent_descriptions]),
                            "enum": list(self.relationships.keys())  # Dynamically list available target agents
                        },
                        "message": {
                            "type": "string",
                            "description": "The initial message to send to the target agent"
                        },
                    },
                    "required": ["target_agent_id", "message"],
                    "additionalProperties": False
                }
            }
        }

        tools.append(new_communication_session_description)
<<<<<<< HEAD
        act_task = (
            f"You are {self.agent_id}: {self.profile}\n"
            f"These are your memory: {self.memory.get_memory_str()}\n"
            f"This is your task: {task}\n"
            f"These are the ids and profiles of other agents you can interact with:\n"
            f"{agent_descriptions}"
            f"But you do not have to communcate with other agents.\n"
            f"You can also solve the task by calling other functions to solve it by yourself.\n"
        )
=======
        # act_task = (
        #     f"You are {self.agent_id}: {self.profile}\n"
        #     f"These are your memory: {self.memory}\n"
        #     f"This is your task: {task}\n"
        #     f"These are the ids and profiles of other agents you can interact with:\n"
        #     f"{agent_descriptions}"
        #     f"But you do not have to communcate with other agents.\n"
        #     f"You can also solve the task by calling other functions to solve it by yourself.\n"
        # )
>>>>>>> bc6337a4
        if len(tools) == 0:
            result = model_prompting(
                llm_model="gpt-3.5-turbo",
                messages=[{"role":"user", "content": act_task}],
                return_num=1,
                max_token_num=512,
                temperature=0.0,
                top_p=None,
                stream=None,
            )[0]
        else:
            result = model_prompting(
                llm_model="gpt-3.5-turbo",
                messages=[{"role":"user", "content": act_task}],
                return_num=1,
                max_token_num=512,
                temperature=0.0,
                top_p=None,
                stream=None,
                tools=tools,
                tool_choice="auto"
            )[0]

        if result.tool_calls:
            function_call = result.tool_calls[0]
            function_name = function_call.function.name
            assert function_name is not None
            function_args = json.loads(function_call.function.arguments)
            if function_name != "new_communication_session":
                result_from_function = self.env.apply_action(agent_id=self.agent_id, action_name=function_name, arguments=function_args)
            else: # function_name == "new_communication_session"
                self.session_id = uuid.uuid4() # new session id
                target_agent_id = function_args["target_agent_id"]
                message = function_args["message"]
                result_from_function = self._handle_new_communication_session(target_agent_id=target_agent_id, message=message, session_id=self.session_id, task=task, turns=5)
            self.memory.update(self.agent_id, {
                    "type": "action_function_call",
                    "action_name": function_name,
                    "args": function_args,
                    "result": result_from_function
                }
            )

            self.logger.info(f"Agent '{self.agent_id}' called '{function_name}' with args '{function_args}'.")
            self.logger.info(f"Agent '{self.agent_id}' obtained result '{result_from_function}'.")

        else:
            self.memory.update(self.agent_id, {
                    "type": "action_response",
                    "result": result.content
                }
            )
            self.logger.info(f"Agent '{self.agent_id}' acted with result '{result}'.")
        result_content = result.content if result.content else ""
        self.token_usage += self._calculate_token_usage(task, result_content)

        return result

    def _calculate_token_usage(self, task: str, result: str) -> int:
        """
        Calculate token usage based on input and output lengths.

        Args:
            task (str): The input task.
            result (str): The output result.

        Returns:
            int: The number of tokens used.
        """
        token_count = (len(task) + len(result)) // 4
        return token_count

    def get_token_usage(self) -> int:
        """
        Get the total token usage by the agent.

        Returns:
            int: The total tokens used by the agent.
        """
        return self.token_usage

    def send_message(self, session_id: str, target_agent: AgentType, message: str) -> None:
        """Send a message to the target agent within the specified session.

        Args:
            session_id (str): The identifier for the current session.
            target_agent (BaseAgent): The agent to whom the message is being sent.
            message (str): The message content to be sent.
        """
        self.msg_box[session_id][target_agent.agent_id].append((self.FORWARD_TO, message))

        self.logger.info(f"Agent {self.agent_id} sent message to {target_agent.agent_id}: {message}")

        target_agent.receive_message(session_id, self, message)

    def receive_message(self, session_id: str, from_agent: AgentType, message: str) -> None:
        """Receive a message from another agent within the specified session.

        Args:
            session_id (str): The identifier for the current session.
            from_agent (BaseAgent): The agent sending the message.
            message (str): The content of the received message.
        """
        self.session_id = session_id

        # Store the received message in the message box for the sending agent.
        self.msg_box[session_id][from_agent.agent_id].append((self.RECV_FROM, message))
        self.logger.info(f"Agent {self.agent_id} received message from {from_agent.agent_id}: {message[:10]}...")

    def seralize_message(self, session_id: str = "") -> str:
        seralized_msg = ""

        # Check if session_id is provided
        if session_id:
            # Serialize messages for a specific session
            session_ids = [session_id] if session_id in self.msg_box else []
        else:
            # Serialize messages for all sessions
            session_ids = self.msg_box.keys()

        for sid in session_ids:
            seralized_msg += f"In Session {sid} \n"
            session_msg = self.msg_box[sid]

            for target_agent_id in session_msg:
                msg_list = session_msg[target_agent_id]
                for direction, msg_content in msg_list:
                    if direction == self.FORWARD_TO:
                        seralized_msg += f"From {self.agent_id} to {target_agent_id}: "
                    else:
                        seralized_msg += f"From {target_agent_id} to {self.agent_id}: "
                    seralized_msg += msg_content + "\n"

        return seralized_msg


    def get_profile(self) -> Union[str, Any]:
        """
        Get the agent's profile.

        Returns:
            str: The agent's profile.
        """
        return self.profile

    def _handle_new_communication_session(self, target_agent_id: str, message: str, session_id: str, task: str, turns: int = 5) -> Dict[str, Any]:
        """
        Handler for the new communication function. This will start a session using a random uuid
        and arrage communication between two agents until matter is resolved.

        Args:
            target_agent_id (str): The ID of the target agent
            message (str): The message to send
            session_id (str): Session ID of chat between two agents
            task (str): Task of source agent
            turns (int): Maximum number of allowed turns of communication

        Returns:
            Dict[str, Any]: Result of the communication attempt
        """
        initial_communication = self._handle_communicate_to(target_agent_id, message, session_id)
        if not initial_communication["success"]:
            return initial_communication
        agents = [self.agent_graph.agents.get(target_agent_id), self]
        for t in range(turns):
            session_current_agent = agents[t % 2]
            session_current_agent_id = session_current_agent.agent_id
            session_other_agent = agents[(t + 1) % 2]
            session_other_agent_id = session_other_agent.agent_id

            agent_descriptions = [
                f"{session_other_agent_id} (session_other_agent.profile)"
            ]
            communicate_to_description = {
                "type": "function",
                "function": {
                    "name": "communicate_to",
                    "description": "Send a message to a specific target agent:" + "\n".join([f"- {desc}" for desc in agent_descriptions]),
                    "parameters": {
                        "type": "object",
                        "properties": {
                            "message": {
                                "type": "string",
                                "description": "The initial message to send to the target agent"
                            },
                        },
                        "required": ["target_agent_id", "message"],
                        "additionalProperties": False
                    }
                }
            }

            communicate_task = (
                f"These are your memory: {session_current_agent.memory}\n"
                f"The task is: {task}. \n"
                f"Please respond to {session_other_agent_id}({session_other_agent.profile}). \n"
                f"Your previous chat history: {session_current_agent.seralize_message(session_id=self.session_id)}.\n"
                f"You should answer to this question {session_current_agent.msg_box[self.session_id][session_other_agent_id][-1][1]} using your memory, and other relevant context. \n"
                f"Return <end-of-session> if you cannot answer using information you have right now. \n"
                f"You are talking to {session_other_agent_id}. You cannot talk with anyone else.\n"
                f"From {session_current_agent_id} to {session_other_agent_id}:"
            )
            result = model_prompting(
                llm_model="gpt-4o-mini",
                messages=[{"role": "system", "content": session_current_agent.system_message}, {"role":"user", "content": communicate_task}],
                return_num=1,
                max_token_num=512,
                temperature=0.0,
                top_p=None,
                stream=None,
                tools=[communicate_to_description],
                tool_choice="required"
            )[0]
            if result.tool_calls:
                function_call = result.tool_calls[0]
                function_name = function_call.function.name
                assert function_name is not None
                function_args = json.loads(function_call.function.arguments)
                if function_name == "communicate_to":
                    message = function_args["message"]
                    print(message)
                    session_current_agent._handle_communicate_to(target_agent_id=session_other_agent_id, message=message, session_id=session_current_agent.session_id)
                    if "<end-of-session>" in message:
                        break

        # summarize chat history
        system_message_summary = (
            "You are an advanced summarizer agent designed to condense and clarify the history of conversations between multiple agents. "
            "Your task is to analyze dialogues from various participants and generate a cohesive summary that captures the key points, themes, and decisions made throughout the interactions.\n\n"
            "Your primary objectives are:\n\n"
            "1. Contextual Analysis: Carefully review the entire conversation history to understand the context, including the roles of different agents and the progression of discussions.\n\n"
            "2. Identify Key Themes: Extract the main themes, topics, and significant moments in the dialogue, noting any recurring issues or points of contention.\n\n"
            "3. Summarize Conversations: Create a clear and concise summary that outlines the conversation's flow, important exchanges, decisions made, and any action items that emerged. Ensure that the summary reflects the contributions of each agent without losing the overall narrative.\n\n"
            "4. Highlight Outcomes: Emphasize any conclusions reached or actions agreed upon by the agents, providing a sense of closure to the summarized conversation.\n\n"
            "5. Engage with User Input: If the user has specific interests or focuses within the conversation, inquire to tailor the summary accordingly, ensuring it meets their needs.\n\n"
            "When composing the summary, maintain clarity, coherence, and logical organization. Your goal is to provide a comprehensive yet succinct overview that enables users to understand the essence of the multi-agent dialogue at a glance."
        )
        summary_task = (
            f"These are an chat history: {session_current_agent.seralize_message(session_id=self.session_id)}\n"
            f"Please summarize information in the chat history relevant to the task: {task}."
        )
        result = model_prompting(
            llm_model="gpt-4o-mini",
            messages=[{"role": "system", "content": system_message_summary}, {"role":"user", "content": summary_task}],
            return_num=1,
            max_token_num=512,
            temperature=0.0,
            top_p=None,
            stream=None,
        )[0]
        self.memory.update(self.agent_id, {
                "type": "action_communicate",
                "action_name": "communicate_to",
                # "args": function_args,
                "result": result.content if result.content else ""
            }
        )
        return {
            "success": True,
            "message": f"Successfully completed session {session_id}",
            "session_id": result.content if result.content else ""
        }

    def _handle_communicate_to(self, target_agent_id: str, message: str, session_id: str) -> Dict[str, Any]:
        """
        Handler for the communicate_to function.

        Args:
            target_agent_id (str): The ID of the target agent
            message (str): The message to send
            session_id (str): Session ID of chat between two agents

        Returns:
            Dict[str, Any]: Result of the communication attempt
        """
        old_session_id = self.session_id
        try:
            self.session_id = session_id
            linked_by_graph = False
            for a1_id, a2_id, rel in self.agent_graph.relationships:
                if a1_id == self.agent_id or a2_id == self.agent_id:
                    linked_by_graph = True
                    break

            if not self.agent_graph or not linked_by_graph:
                return {
                    "success": False,
                    "error": f"No relationship found with agent {target_agent_id}"
                }

            target_agent = self.agent_graph.agents.get(target_agent_id)
            if not target_agent:
                return {
                    "success": False,
                    "error": f"Target agent {target_agent_id} not found in agent graph"
                }

            # Send the message using the existing send_message method
            self.send_message(self.session_id, target_agent, message)

            return {
                "success": True,
                "message": f"Successfully sent message to agent {target_agent_id}",
                "session_id": session_id
            }

        except Exception as e:
            self.session_id = old_session_id
            return {
                "success": False,
                "error": f"Error sending message: {str(e)}"
            }
    def plan_task(self) -> Optional[str]:
        """
        Plan the next task based on the original tasks input, the agent's memory, task history, and its profile/persona.

        Returns:
            str: The next task description.
        """
        self.logger.info(f"Agent '{self.agent_id}' is planning the next task.")

        # Retrieve all memory entries for this agent
        memory_str = self.memory.get_memory_str()
        task_history_str = ", ".join(self.task_history)

        # Incorporate agent's profile/persona in decision making
        persona = self.get_profile()

        # Use memory entries, persona, and task history to determine the next task
        next_task = model_prompting(
            llm_model="gpt-3.5-turbo",
            messages=[{"role": "user", "content": f"Agent '{self.agent_id}' should prioritize tasks that align with their role: {persona}. Based on the task history: {task_history_str}, and memory: {memory_str}, what should be the next task?"}],
            return_num=1,
            max_token_num=512,
            temperature=0.0,
            top_p=None,
            stream=None,
        )[0].content
        self.logger.info(f"Agent '{self.agent_id}' plans next task based on persona: {next_task}")

        return next_task


    def _is_task_completed(self, result: Any) -> bool:
        """
        Determine if the task is completed based on the result of the last action.

        Args:
            result (Any): The result from the last action.

        Returns:
            bool: True if task is completed, False otherwise.
        """
        # Placeholder logic; implement actual completion criteria
        if isinstance(result, str):
            return "completed" in result.lower()
        return False

    def _define_next_task_based_on_result(self, result: Any) -> str:
        """
        Define the next task based on the result of the last action.

        Args:
            result (Any): The result from the last action.

        Returns:
            str: The next task description.
        """
        # Placeholder logic; implement actual task definition
        if isinstance(result, str):
            if "error" in result.lower():
                return "Retry the previous action."
            else:
                return "Proceed to the next step based on the result."
        return "Analyze the result and determine the next task."

    def _is_response_satisfactory(self, response: Any) -> bool:
        """
        Determine if the response is satisfactory.

        Args:
            response (Any): The response from the last action.

        Returns:
            bool: True if satisfactory, False otherwise.
        """
        # Placeholder logic; implement actual response evaluation
        if isinstance(response, str):
            return "success" in response.lower()
        return False

    def _define_next_task_based_on_response(self, response: Any) -> str:
        """
        Define the next task based on the response of the last action.

        Args:
            response (Any): The response from the last action.

        Returns:
            str: The next task description.
        """
        # Placeholder logic; implement actual task definition
        if isinstance(response, str):
            if "need more information" in response.lower():
                return "Gather additional information required to proceed."
            else:
                return "Address the issues identified in the response."
        return "Review the response and determine the next steps."

    def plan_tasks_for_children(self, task: str) -> Dict[str, Any]:
        """
        Plan tasks for children agents based on the given task and children's profiles.
        """
        self.logger.info(f"Agent '{self.agent_id}' is planning tasks for children.")
        children_profiles = {child.agent_id: child.get_profile() for child in self.children}
        prompt = (
            f"You are agent '{self.agent_id}'. Based on the overall task:\n{task}\n\n"
            f"And your children's profiles:\n"
        )
        for child_id, profile in children_profiles.items():
            prompt += f"- {child_id}: {profile}\n"
        prompt += "\nAssign specific tasks to your children agents to help accomplish the overall task. Provide the assignments in JSON format:\n\n"
        prompt += "{\n"
        '  "child_agent_id": "Task description",\n'
        '  "another_child_agent_id": "Task description"\n'
        "}\n"
        response = model_prompting(
            llm_model="gpt-3.5-turbo",
            messages=[{"role": "system", "content": prompt}],
            return_num=1,
            max_token_num=512,
            temperature=0.7,
            top_p=1.0
        )[0]
        try:
            tasks_for_children:Dict[str, Any] = json.loads(response.content if response.content else "{}")
            self.logger.info(f"Agent '{self.agent_id}' assigned tasks to children: {tasks_for_children}")
            return tasks_for_children
        except json.JSONDecodeError as e:
            self.logger.error(f"Failed to parse tasks for children: {e}")
            return {}

    def summarize_results(self, children_results: Dict[str, Any], own_result: Any) -> Any:
        """
        Summarize the results from children agents and own result.
        """
        self.logger.info(f"Agent '{self.agent_id}' is summarizing results.")
        summary = self.process_children_results(children_results)
        summary += f"\nOwn result: {own_result}"
        return summary

    def process_children_results(self, children_results: Dict[str, Any]) -> str:
        """
        Process the results from children agents using model prompting.
        """
        prompt = "Summarize the results from children agents:\n"
        for agent_id, result in children_results.items():
            prompt += f"- Agent '{agent_id}': {result}\n"
        response = model_prompting(
            llm_model="gpt-3.5-turbo",
            messages=[{"role": "system", "content": prompt}],
            return_num=1,
            max_token_num=512,
            temperature=0.7,
            top_p=1.0
        )[0]
        summary = response.content if response.content else ""
        return summary


    def plan_next_agent(self, result: Any, agent_profiles: Dict[str, Dict[str, Any]]) -> Tuple[Optional[str], Optional[str]]:
        """
        Choose the next agent to pass the task to and provide a planning task, based on the result and profiles of other agents.

        Args:
            result (Any): The result from the agent's action.
            agent_profiles (Dict[str, Dict[str, Any]]): Profiles of all other agents.

        Returns:
            Tuple[Optional[str], Optional[str]]: The agent_id of the next agent and the planning task, or (None, None) if no suitable agent is found.
        """
        self.logger.info(f"Agent '{self.agent_id}' is planning the next step.")

        # Prepare the prompt for the LLM
        prompt = (
            f"As Agent '{self.agent_id}' with profile: {self.profile}, "
            f"you have completed your part of the task with the result:\n{result}\n\n"
            "Here are the profiles of other available agents:\n"
        )
        for agent_id, profile_info in agent_profiles.items():
            if agent_id != self.agent_id:  # Exclude self
                prompt += f"- Agent ID: {agent_id}\n"
                prompt += f"  Profile: {profile_info['profile']}\n"
        prompt += (
            "\nBased on the result and the agent profiles provided, select the most suitable agent to continue the task and provide a brief plan for the next agent to execute. "
            "Respond in the following format:\n"
            "{\"agent_id\": \"<next_agent_id>\", \"planning_task\": \"<description of the next planning task>\"}"
        )

        # Use the LLM to select the next agent and create a planning task
        response = model_prompting(
            llm_model="gpt-3.5-turbo",
            messages=[{"role": "system", "content": prompt}],
            return_num=1,
            max_token_num=256,
            temperature=0.7,
            top_p=1.0
        )[0].content

        # Parse the response to extract the agent ID and planning task
        next_agent_id: Optional[str] = None
        planning_task: Optional[str] = None

        try:
            response_data: Dict[str, Any] = json.loads(response)
            next_agent_id = response_data.get("agent_id")
            planning_task = response_data.get("planning_task")
        except (json.JSONDecodeError, KeyError):
            self.logger.warning(f"Agent '{self.agent_id}' received an invalid response format from the LLM.")

        if next_agent_id in agent_profiles and next_agent_id != self.agent_id:
            self.logger.info(f"Agent '{self.agent_id}' selected '{next_agent_id}' as the next agent with plan: '{planning_task}'.")
            return next_agent_id, planning_task
        else:
            self.logger.warning(f"Agent '{self.agent_id}' did not select a valid next agent.")
            return None, None<|MERGE_RESOLUTION|>--- conflicted
+++ resolved
@@ -137,7 +137,6 @@
         }
 
         tools.append(new_communication_session_description)
-<<<<<<< HEAD
         act_task = (
             f"You are {self.agent_id}: {self.profile}\n"
             f"These are your memory: {self.memory.get_memory_str()}\n"
@@ -147,17 +146,6 @@
             f"But you do not have to communcate with other agents.\n"
             f"You can also solve the task by calling other functions to solve it by yourself.\n"
         )
-=======
-        # act_task = (
-        #     f"You are {self.agent_id}: {self.profile}\n"
-        #     f"These are your memory: {self.memory}\n"
-        #     f"This is your task: {task}\n"
-        #     f"These are the ids and profiles of other agents you can interact with:\n"
-        #     f"{agent_descriptions}"
-        #     f"But you do not have to communcate with other agents.\n"
-        #     f"You can also solve the task by calling other functions to solve it by yourself.\n"
-        # )
->>>>>>> bc6337a4
         if len(tools) == 0:
             result = model_prompting(
                 llm_model="gpt-3.5-turbo",
