import litellm
from beartype import beartype
from beartype.typing import Any, Dict, List, Optional
from litellm.types.utils import Message
from litellm.utils import trim_messages

from marble.llms.error_handler import api_calling_error_exponential_backoff


@beartype
@api_calling_error_exponential_backoff(retries=5, base_wait_time=10)


def model_prompting(
    llm_model: str,
    messages: List[Dict[str, str]],
    return_num: Optional[int] = 1,
    max_token_num: Optional[int] = 512,
    temperature: Optional[float] = 0.0,
    top_p: Optional[float] = None,
    stream: Optional[bool] = None,
    mode: Optional[str] = None,
    tools: Optional[List[Dict[str, Any]]] = None,
    tool_choice: Optional[str] = None,
) -> List[Message]:
    """
    Select model via router in LiteLLM with support for function calling.
    """
<<<<<<< HEAD

    if 'fireworks_ai' not in llm_model:
        completion = litellm.completion(
            model=llm_model,
            # api_key = "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",
            messages=trim_messages(messages, model=llm_model, max_tokens=int(16384 * 0.6)),
            max_tokens=max_token_num,
            n=return_num,
            top_p=top_p,
            temperature=temperature,
            stream=stream,
            tools=tools,
            tool_choice=tool_choice
        )
        message_0: Message = completion.choices[0].message
        assert message_0 is not None
        assert isinstance(message_0, Message)
        return [message_0]
    else:
        llm_model = llm_model.split('/', 1)[-1]
        completion = litellm.completion(
            model='openai/'+llm_model,
            api_base='https://api.fireworks.ai/inference/v1',
            api_key='fw_3ZghkaiZXewcBtUoU9pjoD3K',
            # fw_3ZghkaiZXewcBtUoU9pjoD3K
            # api_key = "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",
            messages=trim_messages(messages, model=llm_model, max_tokens=int(16384 * 0.6)),
            max_tokens=max_token_num,
            n=return_num,
            top_p=top_p,
            temperature=temperature,
            stream=stream,
            tools=tools,
            tool_choice=tool_choice
        )
        message_0: Message = completion.choices[0].message
        assert message_0 is not None
        assert isinstance(message_0, Message)
        return [message_0]
=======
    # litellm.set_verbose=True
    if "together_ai/TA" in llm_model:
        base_url = "https://api.ohmygpt.com/v1"
    else:
        base_url = None
    completion = litellm.completion(
        model=llm_model,
        messages=messages,
        max_tokens=max_token_num,
        n=return_num,
        top_p=top_p,
        temperature=temperature,
        stream=stream,
        tools=tools,
        tool_choice=tool_choice,
        base_url=base_url,
    )
    message_0: Message = completion.choices[0].message
    assert message_0 is not None
    assert isinstance(message_0, Message)
    return [message_0]
>>>>>>> db4d7e27
<|MERGE_RESOLUTION|>--- conflicted
+++ resolved
@@ -26,47 +26,6 @@
     """
     Select model via router in LiteLLM with support for function calling.
     """
-<<<<<<< HEAD
-
-    if 'fireworks_ai' not in llm_model:
-        completion = litellm.completion(
-            model=llm_model,
-            # api_key = "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",
-            messages=trim_messages(messages, model=llm_model, max_tokens=int(16384 * 0.6)),
-            max_tokens=max_token_num,
-            n=return_num,
-            top_p=top_p,
-            temperature=temperature,
-            stream=stream,
-            tools=tools,
-            tool_choice=tool_choice
-        )
-        message_0: Message = completion.choices[0].message
-        assert message_0 is not None
-        assert isinstance(message_0, Message)
-        return [message_0]
-    else:
-        llm_model = llm_model.split('/', 1)[-1]
-        completion = litellm.completion(
-            model='openai/'+llm_model,
-            api_base='https://api.fireworks.ai/inference/v1',
-            api_key='fw_3ZghkaiZXewcBtUoU9pjoD3K',
-            # fw_3ZghkaiZXewcBtUoU9pjoD3K
-            # api_key = "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",
-            messages=trim_messages(messages, model=llm_model, max_tokens=int(16384 * 0.6)),
-            max_tokens=max_token_num,
-            n=return_num,
-            top_p=top_p,
-            temperature=temperature,
-            stream=stream,
-            tools=tools,
-            tool_choice=tool_choice
-        )
-        message_0: Message = completion.choices[0].message
-        assert message_0 is not None
-        assert isinstance(message_0, Message)
-        return [message_0]
-=======
     # litellm.set_verbose=True
     if "together_ai/TA" in llm_model:
         base_url = "https://api.ohmygpt.com/v1"
@@ -87,5 +46,4 @@
     message_0: Message = completion.choices[0].message
     assert message_0 is not None
     assert isinstance(message_0, Message)
-    return [message_0]
->>>>>>> db4d7e27
+    return [message_0]