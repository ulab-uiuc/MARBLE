from .base_env import BaseEnvironment
from .db_env import DBEnvironment
from .minecraft_env import MinecraftEnvironment
from .research_env import ResearchEnvironment
from .web_env import WebEnvironment
<<<<<<< HEAD
from .coding_env import CodingEnvironment
=======
from .world_env import WorldSimulationEnvironment
>>>>>>> d8750e92

__all__ = [
    'BaseEnvironment',
    'DBEnvironment',
    'WebEnvironment',
<<<<<<< HEAD
    'ResearchEnvironment',
    'CodingEnvironment'
=======
    "MinecraftEnvironment",
    "MinecraftEnvironment",
    'ResearchEnvironment',
    'WebEnvironment',
    'WorldSimulationEnvironment'
>>>>>>> d8750e92
]<|MERGE_RESOLUTION|>--- conflicted
+++ resolved
@@ -3,24 +3,17 @@
 from .minecraft_env import MinecraftEnvironment
 from .research_env import ResearchEnvironment
 from .web_env import WebEnvironment
-<<<<<<< HEAD
 from .coding_env import CodingEnvironment
-=======
 from .world_env import WorldSimulationEnvironment
->>>>>>> d8750e92
 
 __all__ = [
     'BaseEnvironment',
     'DBEnvironment',
     'WebEnvironment',
-<<<<<<< HEAD
     'ResearchEnvironment',
     'CodingEnvironment'
-=======
-    "MinecraftEnvironment",
     "MinecraftEnvironment",
     'ResearchEnvironment',
     'WebEnvironment',
     'WorldSimulationEnvironment'
->>>>>>> d8750e92
 ]