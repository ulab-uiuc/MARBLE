--- conflicted
+++ resolved
@@ -3,7 +3,6 @@
 import sys
 import random
 import time
-<<<<<<< HEAD
 import names
 import yaml
 from typing import Any, Dict
@@ -13,36 +12,8 @@
 from marble.utils.eventbus import EventBus
 from colorama import Fore, Style, init  # 引入 colorama 库
 
-=======
-
-import yaml
-from colorama import Fore, Style, init  # 引入 colorama 库
-
-from ..agent.werewolf_agent import WerewolfAgent
-
->>>>>>> 1f410e1a
-
-
-<<<<<<< HEAD
-=======
-    def subscribe(self, handler):
-        """
-        订阅事件。handler 是对象的实例方法，例如 self.receive_event。
-        """
-        self.subscribers.append(handler)
-
-    def publish(self, event: dict):
-        """
-        广播事件，仅调用事件接收者的处理方法。
-
-        Args:
-            event (dict): 包含事件数据的字典。必须包含 "recipients" 字段，列表格式。
-        """
-        recipients = event.get("recipients", [])
-        for handler in self.subscribers:
-            if handler.agent_id in recipients:
-                handler(event)  # 仅调用事件接收者的实例方法
->>>>>>> 1f410e1a
+
+
 
 
 class WerewolfEnv:
@@ -71,6 +42,7 @@
 
         with open(system_prompt_path, 'r', encoding='utf-8') as f:
             system_prompt = yaml.safe_load(f)
+
 
         game_introduction = system_prompt.get("game_introduction", "")
         self.condition = Condition(Lock())
@@ -196,12 +168,6 @@
                 "status": status,
                 "personal_event_log": personal_event_log
             }
-<<<<<<< HEAD
-=======
-
-        # 初始化警长信息为 None，表示没有警长
-        self.shared_memory["public_state"]["sheriff"] = None
->>>>>>> 1f410e1a
 
         # 写入共享内存到 JSON
         with open(self.shared_memory_path, 'w', encoding='utf-8') as f:
@@ -287,6 +253,7 @@
                 night_start_message = f"SYSTEM: Night {current_day} begins. Werewolves and special roles take actions."
                 self.log_event(is_private=False, agent_id="system", content=night_start_message)
                 self.night()
+
 
                 # Check termination condition after night phase
                 if self.should_terminate()["terminated"]:
@@ -304,6 +271,7 @@
                 self._log_event(day_start_message)
                 self.log_event(is_private=False, agent_id="system", content=day_start_message)
                 self.day()
+
 
                 # Check termination condition after day phase
                 game_result = self.should_terminate()
@@ -332,9 +300,9 @@
     def night(self) -> None:
         """
         Executes the night phase of the game. Werewolves select a target, and special
+        Executes the night phase of the game. Werewolves select a target, and special
         roles (witch, seer, guard) may take actions.
         """
-<<<<<<< HEAD
         try:
             # 记录当前夜晚编号
             current_night = self.shared_memory["public_state"]["days"]  # 第几夜（游戏回合数 +1）
@@ -369,39 +337,6 @@
             with open(self.shared_memory_path, 'w', encoding='utf-8') as f:
                 json.dump(self.shared_memory, f, indent=4)
             self._log_system(f"Shared memory successfully written to {self.shared_memory_path}")
-=======
-        # 记录当前夜晚编号
-        current_night = self.shared_memory["public_state"]["days"]  # 第几夜（游戏回合数 +1）
-
-        # 在 night_cache 中添加一个新的字典以记录当前夜晚
-        night_event = {"night": current_night,
-                       "player_dead_tonight": []
-                       }
-        self.shared_memory["private_state"]["night_cache"].append(night_event)
-
-        # 开始夜晚行动日志
-        self._log_system(f"Night {current_night} phase begins. Werewolves and special roles take actions.")
-
-        # 守卫行动
-        self._log_event("Guard action starts.")
-        self.guard_action()
-        self.log_event(is_private=False, agent_id="system", content="Guard has chosen to protect a player.")
-
-        # 狼人行动
-        self._log_event("Werewolves are selecting a target.")
-        self.werewolf_action()
-        self.log_event(is_private=False, agent_id="system", content="Werewolves have chosen their target.")
-
-        # 预言家行动
-        self._log_event("Seer is performing their action.")
-        self.seer_action()
-        self.log_event(is_private=False, agent_id="system", content="Seer has checked a player's identity.")
-
-        # 女巫行动
-        self._log_event("Witch is deciding on antidote and poison usage.")
-        self.witch_action()
-        self.log_event(is_private=False, agent_id="system", content="Witch has made her decision on potion use.")
->>>>>>> 1f410e1a
 
         except Exception as e:
             # 捕获所有异常，写入共享内存到 JSON 文件
@@ -466,7 +401,6 @@
                 self._log_event("Players are voting to exile a suspect.")
                 self.vote_action()
 
-<<<<<<< HEAD
             else:
                 deceased = self.get_night_deceased()
                 if deceased:
@@ -511,41 +445,6 @@
             with open(self.shared_memory_path, 'w', encoding='utf-8') as f:
                 json.dump(self.shared_memory, f, indent=4)
             self._log_system(f"Shared memory successfully written to {self.shared_memory_path}")
-=======
-        # 判断是否为第一天
-        current_day = self.shared_memory["public_state"]["days"]
-        if current_day == 1:
-            # 第一日的特殊行动流程
-            self._log_event("First day: Sheriff election begins.")
-
-            # 竞选警长
-            self.run_for_sheriff()
-
-            # 获取第一夜死者信息并调用遗言
-            deceased = self.get_night_deceased()
-            if deceased:
-                self._log_event(f"{deceased} has died. Calling last words.")
-                self.last_words(deceased)
-
-            # 警长决定发言顺序
-            self._log_event("Sheriff is deciding the speech order.")
-            speech_order = self.sheriff_decide_speech_order()
-
-            # 发言环节
-            self._log_event("Players begin speeches.")
-            self.player_speeches(speech_order)
-
-            # 投票放逐
-            self._log_event("Players are voting to exile a suspect.")
-            exiled_player = self.exile_vote()
-            if exiled_player:
-                self.log_event(is_private=False, agent_id="system", content=f"{exiled_player} has been exiled.")
-
-                # 放逐者遗言
-                self._log_event(f"{exiled_player} is giving their last words after being exiled.")
-                self.last_words(exiled_player)
-                self.log_event(is_private=False, agent_id="system", content=f"{exiled_player} gave their last words.")
->>>>>>> 1f410e1a
 
         except Exception as e:
             # 捕获所有异常，写入共享内存到 JSON 文件
@@ -570,9 +469,9 @@
         """
         self._log_system("Checking if the game should terminate.")
 
+
         # 获取存活玩家和狼人数量
         alive_players = self.shared_memory["public_state"]["alive_players"]
-<<<<<<< HEAD
         werewolves = [
             agent_id for agent_id in alive_players
             if self.shared_memory["private_state"]["players"][agent_id]["role"] == "wolf"
@@ -656,25 +555,6 @@
                 self._log_system(f"Error renaming log folder: {e}")
 
         return result
-=======
-        remaining_players = len(alive_players)
-        werewolf_count = sum(1 for agent_id in alive_players
-                            if self.shared_memory["private_state"]["players"][agent_id]["role"] == "wolf")
-
-        # 计算终止条件
-        majority_threshold = -(-remaining_players // 2)  # 向上取整计算一半以上
-        if werewolf_count >= majority_threshold:
-            termination_message = (
-                f"Game should terminate: Werewolves ({werewolf_count}) have reached or exceeded "
-                f"half of the remaining players ({remaining_players})."
-            )
-            self._log_system(termination_message)
-            self.log_event(is_private=False, agent_id="system", content=termination_message)
-            return True
-
-        # 如果未满足终止条件
-        return False
->>>>>>> 1f410e1a
 
     def log_event(self, is_private: bool, agent_id: str, content: str, log_to_system: bool = True, print_to_system: bool = True) -> None:
         """
@@ -847,7 +727,6 @@
                     "night_info": last_protected,
                 }
             }
-<<<<<<< HEAD
             self._log_event("Guard action event published.")
             self.publish_event(event)
         else:
@@ -857,12 +736,6 @@
                 agent_id="system",
                 content="No guard player found. Skip guard action."
             )
-=======
-            self.event_bus.publish(event)
-            self._log_event("Guard action event published.")
-        else:
-            self._log_event("Guard action event published.")
->>>>>>> 1f410e1a
 
     def process_guard_action(self, event: dict) -> None:
         """
@@ -871,7 +744,6 @@
         Args:
             event (dict): The event data containing 'protect_target' information.
         """
-<<<<<<< HEAD
         try:
             last_protected = self.shared_memory["private_state"].get("guard_last_night_protect", None)
             guard_id = event.get("sender")
@@ -889,39 +761,6 @@
                         agent_id=guard_id,
                         content=f"Guard action failed. {protect_target} was protected last night and cannot be protected again tonight."
                     )
-=======
-        # 从事件内容中获取守卫目标
-        protect_target = event.get("content", {}).get("protect_target")
-        last_protected = self.shared_memory["private_state"].get("guard_last_night_protect", None)
-
-        # 检查 protect_target 是否有效且不与上次保护的目标相同
-        if protect_target in self.shared_memory["private_state"]["players"]:
-            if protect_target == last_protected:
-                # 无效操作，记录错误日志
-                self.log_event(
-                    is_private=True,
-                    agent_id=self.agent_id,
-                    content=f"Guard action failed. {protect_target} was protected last night and cannot be protected again tonight."
-                )
-            else:
-                # 更新守卫目标信息，将 protection_count 设置为 1
-                self.shared_memory["private_state"]["players"][protect_target]["status"]["protection_count"] = 1
-
-                # 更新 last_protected 信息
-                self.shared_memory["private_state"]["guard_last_night_protect"] = protect_target
-
-                # 记录事件日志到私有日志
-                self.log_event(
-                    is_private=True,
-                    agent_id=self.agent_id,  # 守卫的 ID
-                    content=f"Guard action processed. {protect_target} is protected this night."
-                )
-
-                # 将守卫目标添加到 night_cache 的当夜日志
-                if self.shared_memory["private_state"]["night_cache"]:
-                    current_night_log = self.shared_memory["private_state"]["night_cache"][-1]
-                    current_night_log["guard_action"] = protect_target
->>>>>>> 1f410e1a
                 else:
                     # Update protection count and log success
                     self.shared_memory["private_state"]["players"][protect_target]["status"]["protection_count"] = 1
@@ -965,7 +804,6 @@
         Publishes a single werewolf action event to the event bus.
         The event is directed to all players with the 'wolf' role, allowing them to take their action.
         """
-<<<<<<< HEAD
         alive_werewolves = []
         try:
             # 获取所有存活玩家的 ID 列表
@@ -982,25 +820,6 @@
                 # 提取狼人实例和 ID 列表
                 alive_werewolves_instances = [agent for agent, _ in alive_werewolves]
                 alive_werewolves_ids = [agent_id for _, agent_id in alive_werewolves]
-=======
-        # 获取所有存活玩家的 ID 列表
-        alive_players = self.shared_memory["public_state"].get("alive_players", [])
-
-        # 获取所有存活的狼人玩家的实例索引和 ID
-        alive_werewolves = [
-            (agent, agent_id) for agent_id, agent in self.agents.items()  # 假设 self.agents 是包含所有代理实例的字典
-            if self.shared_memory["private_state"]["players"][agent_id]["role"] == "wolf" and
-            self.shared_memory["private_state"]["players"][agent_id]["status"].get("health", 0) == 1
-        ]
-
-        # 提取狼人实例和 ID 列表
-        alive_werewolves_instances = [agent for agent, _ in alive_werewolves]
-        alive_werewolves_ids = [agent_id for _, agent_id in alive_werewolves]
-
-        # 在 round_targets 中添加一个新字典，键为存活狼人的 ID，值初始化为 None
-        new_round_target = {wolf_id: None for wolf_id in alive_werewolves_ids}
-        self.shared_memory["private_state"]["werewolf_action"]["round_targets"].append(new_round_target)
->>>>>>> 1f410e1a
 
                 new_round_target = {wolf_id: None for wolf_id in alive_werewolves_ids}
                 self.shared_memory["private_state"]["werewolf_action"]["round_targets"].append(new_round_target)
@@ -1204,11 +1023,6 @@
                     log_to_system=False,
                     print_to_system=False
                 )
-<<<<<<< HEAD
-=======
-
-            # 系统私密日志记录
->>>>>>> 1f410e1a
             self.log_event(
                 is_private=True,
                 agent_id="system",
@@ -1240,10 +1054,6 @@
                 
                 # 进入狼人讨论阶段
                 self.werewolf_discussion()
-<<<<<<< HEAD
-=======
-
->>>>>>> 1f410e1a
             else:
                 # 记录剩余狼人列表
                 alive_werewolves = []
@@ -1288,13 +1098,8 @@
                     content=detailed_fail_result
                 )
 
-<<<<<<< HEAD
                 # 记录到夜晚缓存中
                 if isinstance(self.shared_memory["private_state"].get("night_cache"), list):
-=======
-                # 记录到 night_cache
-                if self.shared_memory["private_state"]["night_cache"]:
->>>>>>> 1f410e1a
                     current_night_log = self.shared_memory["private_state"]["night_cache"][-1]
                     current_night_log["werewolf_action"] = {
                         "final_target": "None",
@@ -1329,7 +1134,6 @@
                 "recipients": [seer_player_instance],
                 "content": {}  # 不传入任何内容
             }
-<<<<<<< HEAD
             
             self._log_event(f"Seer action event published.")
             self.publish_event(event)
@@ -1340,12 +1144,6 @@
                 content="No seer player found. Skip guard action."
             )
             self._log_event(f"Seer action event published.")
-=======
-            self.event_bus.publish(event)
-            self._log_event("Seer action event published.")
-        else:
-            self._log_event("Seer action event published.")
->>>>>>> 1f410e1a
 
     def process_seer_action(self, event: dict) -> None:
         """
@@ -1459,7 +1257,6 @@
                     "night_info": final_target
                 }
             }
-<<<<<<< HEAD
             self.publish_event(event)
             self._log_event(f"Witch action event published.")
         else:
@@ -1468,11 +1265,6 @@
                 agent_id="system",
                 content="No witch player found. Skip guard action."
             )
-=======
-            self.event_bus.publish(event)
-            self._log_event("Witch action event published.")
-        else:
->>>>>>> 1f410e1a
             self._log_event("Witch action event published.")
 
     def process_witch_action(self, event: dict) -> None:
@@ -1598,6 +1390,7 @@
     def run_for_sheriff(self) -> None:
         """
         Publishes a 'run for sheriff' event to the event bus. This event is directed to all
+        Publishes a 'run for sheriff' event to the event bus. This event is directed to all
         players with a 'health' status of 1, allowing them to decide if they want to run for sheriff.
         """
         # 初始化 sheriff_election 字段
@@ -1610,11 +1403,7 @@
         # 查找所有存活玩家
         alive_players = [
             agent for agent in self.agents
-<<<<<<< HEAD
             if agent.agent_id in self.shared_memory["public_state"].get("alive_players", [])
-=======
-            if self.shared_memory["private_state"]["players"][agent.agent_id]["status"].get("health", 0) == 1
->>>>>>> 1f410e1a
         ]
 
         if alive_players:
@@ -1632,6 +1421,7 @@
 
     def process_run_for_sheriff(self, event: dict) -> None:
         """
+        Processes each player's decision on whether or not to run for sheriff and
         Processes each player's decision on whether or not to run for sheriff and
         prepares candidates for the sheriff election once all decisions are received.
 
@@ -1828,14 +1618,8 @@
 
     def vote_for_sheriff(self) -> None:
         """
-<<<<<<< HEAD
         启动警长选举的投票流程，向所有符合条件的玩家广播一条“vote_for_sheriff”事件。
         符合条件的玩家是那些未参与警长竞选的存活玩家。
-=======
-        Initiates the voting process for electing a sheriff by broadcasting a
-        'vote_for_sheriff' event to all eligible players who did not participate
-        in the sheriff election.
->>>>>>> 1f410e1a
         """
         # 第一步：获取选举日志和候选人列表
         election_log = self.shared_memory["private_state"]["sheriff_election"].get("sheriff_speech", {})
@@ -1849,6 +1633,7 @@
         # 第二步：确定投票对象（从未参选的玩家中筛选存活玩家）
         all_players = self.shared_memory["public_state"]["alive_players"]
         never_ran_for_sheriff = [
+            player_id for player_id in all_players
             player_id for player_id in all_players
             if not self.shared_memory["private_state"]["sheriff_election"]["candidates"].get(player_id)
         ]
@@ -2516,6 +2301,7 @@
     def receive_action(self, event: dict) -> None:
         """
         Processes an action event received from the EventBus.
+        Processes an action event received from the EventBus.
         The event contains details about the action to be taken by the agent.
 
         Args:
@@ -2524,14 +2310,11 @@
         """
         # 获取事件类型
         event_type = event.get("event_type", "unknown")
-<<<<<<< HEAD
         if event_type != "reply_sheriff_speech" and event_type != "reply_player_speech":
             self._log_player(
                 event.get("sender", ""), 
                 f"Received action event of type '{event_type}'. Event content: {event.get('content', 'Error when retrieving content')}"
             )
-=======
->>>>>>> 1f410e1a
 
         # 根据事件类型处理不同的行动
         if event_type == "reply_guard_action":
@@ -2579,7 +2362,6 @@
     name = "werewolf_engine_demo"
     config_path = os.path.join("marble", "configs", "test_config", "werewolf_config.yaml")
 
-<<<<<<< HEAD
     # Ensure the config file exists
     if not os.path.exists(config_path):
         raise FileNotFoundError(f"Configuration file not found at {config_path}")
@@ -2596,7 +2378,4 @@
         # Handle Initialization or Game Execution Errors
         print(f"An error occurred while starting the game: {e}")
 
-'''
-=======
-        # 可以添加任何进一步的日志或其他辅助功能
->>>>>>> 1f410e1a
+'''