--- conflicted
+++ resolved
@@ -39,14 +39,10 @@
         }
         with open('evaluator/evaluator_prompts.json', 'r', encoding='utf-8') as f:
             self.evaluation_prompts = json.load(f)
-<<<<<<< HEAD
-        self.llm = self.metrics_config.get('evaluate_llm', 'gpt-4o-mini')
-=======
 
         evaluate_llm_config = self.metrics_config.get('evaluate_llm', {})
         self.llm = evaluate_llm_config.get('model', 'gpt-3.5-turbo') if isinstance(evaluate_llm_config, dict) else evaluate_llm_config
 
->>>>>>> d8750e92
 
 
     def update(self, environment: BaseEnvironment, agents: List[BaseAgent]) -> None:
@@ -75,70 +71,6 @@
             task (str): The task description.
             communications (str): The communication logs between agents.
         """
-<<<<<<< HEAD
-        result = None
-        evaluation_type = "Communication"
-        try:
-            # Get the communication prompt
-            communication_prompt_template = """
-Rate the following communication between agents on a scale of 1-5 for each aspect:
-
-Task Context:
-{task}
-
-Communication Logs:
-{communications}
-
-Evaluation Criteria:
-1. Information Exchange (1-5): Was information shared effectively?
-2. Clarity (1-5): Were messages clear and understandable?
-3. Task Focus (1-5): Did communication stay relevant to the task?
-
-Respond ONLY with three numbers separated by commas. Example:
-4,3,5
-
-Your rating:"""
-            
-            # Limit input length
-            task = task[:1000] if task else ""
-            communications = communications[:5000] if communications else ""
-            
-            # Format prompt
-            prompt = communication_prompt_template.format(
-                task=task,
-                communications=communications
-            )
-            
-            # Get LLM response
-            result = model_prompting(
-                llm_model=self.llm,
-                messages=[{"role": "user", "content": prompt}],
-                return_num=1,
-                max_token_num=512,
-                temperature=0.0,
-                top_p=None,
-                stream=None,
-            )[0]
-            
-            # Parse scores
-            scores = [int(x.strip()) for x in result.content.strip().split(',') if x.strip().isdigit()]
-            if len(scores) == 3 and all(1 <= s <= 5 for s in scores):
-                final_score = round(sum(scores) / 3)  # Average score rounded to nearest integer
-                self.metrics["communication_score"].append(final_score)
-                self.logger.info(f"[{evaluation_type}] Evaluation scores - Exchange: {scores[0]}, Clarity: {scores[1]}, Focus: {scores[2]} - Final: {final_score}/5")
-            else:
-                self.logger.warning(f"[{evaluation_type}] Invalid score format, using default score 3/5")
-                self.metrics["communication_score"].append(3)
-                
-        except Exception as e:
-            self.logger.error(f"[{evaluation_type}] Error in evaluation: {e}")
-            self.metrics["communication_score"].append(3)
-        finally:
-            if result is not None:
-                self.logger.debug(f"[{evaluation_type}] LLM Response: {result.content}")
-            else:
-                self.logger.warning(f"[{evaluation_type}] No LLM response available")
-=======
         # Get the communication prompt
         communication_prompt_template = self.evaluation_prompts["Graph"]["Communication"]["prompt"]
         # Fill in the placeholders {task} and {communications}
@@ -158,7 +90,6 @@
         score = self.parse_score(result.content)
         # Update the metric
         self.metrics["communication_score"].append(score)
->>>>>>> d8750e92
 
     def evaluate_planning(self, summary: str, agent_profiles: str, agent_tasks: str, results: str) -> None:
         """
@@ -170,74 +101,6 @@
             agent_tasks (str): Tasks assigned to agents.
             results (str): Results of the next round.
         """
-<<<<<<< HEAD
-        result = None
-        evaluation_type = "Planning"
-        try:
-            # Get the planning prompt
-            planning_prompt_template = """
-Rate the following planning and coordination between agents on a scale of 1-5 for each aspect:
-
-Context:
-Summary: {summary}
-Agent Profiles: {agent_profiles}
-Tasks: {agent_tasks}
-Results: {results}
-
-Evaluation Criteria:
-1. Role Understanding (1-5): Did agents understand their roles?
-2. Task Alignment (1-5): Were tasks properly aligned with goals?
-3. Execution (1-5): How well did agents execute their tasks?
-
-Respond ONLY with three numbers separated by commas. Example:
-4,3,5
-
-Your rating:"""
-            
-            # Limit input length
-            summary = summary[:2000] if summary else ""
-            agent_profiles = agent_profiles[:1000] if agent_profiles else ""
-            agent_tasks = agent_tasks[:1000] if agent_tasks else ""
-            results = results[:5000] if results else ""
-            
-            # Format prompt
-            prompt = planning_prompt_template.format(
-                summary=summary,
-                agent_profiles=agent_profiles,
-                agent_tasks=agent_tasks,
-                results=results
-            )
-            
-            # Get LLM response
-            result = model_prompting(
-                llm_model=self.llm,
-                messages=[{"role": "user", "content": prompt}],
-                return_num=1,
-                max_token_num=512,
-                temperature=0.0,
-                top_p=None,
-                stream=None,
-            )[0]
-            
-            # Parse scores
-            scores = [int(x.strip()) for x in result.content.strip().split(',') if x.strip().isdigit()]
-            if len(scores) == 3 and all(1 <= s <= 5 for s in scores):
-                final_score = round(sum(scores) / 3)  # Average score rounded to nearest integer
-                self.metrics["planning_score"].append(final_score)
-                self.logger.info(f"[{evaluation_type}] Evaluation scores - Roles: {scores[0]}, Alignment: {scores[1]}, Execution: {scores[2]} - Final: {final_score}/5")
-            else:
-                self.logger.warning(f"[{evaluation_type}] Invalid score format, using default score 3/5")
-                self.metrics["planning_score"].append(3)
-                
-        except Exception as e:
-            self.logger.error(f"[{evaluation_type}] Error in evaluation: {e}")
-            self.metrics["planning_score"].append(3)
-        finally:
-            if result is not None:
-                self.logger.debug(f"[{evaluation_type}] LLM Response: {result.content}")
-            else:
-                self.logger.warning(f"[{evaluation_type}] No LLM response available")
-=======
         # Get the planning prompt
         planning_prompt_template = self.evaluation_prompts["Graph"]["Planning"]["prompt"]
         # Fill in the placeholders
@@ -262,7 +125,6 @@
         score = self.parse_score(result.content)
         # Update the metric
         self.metrics["planning_score"].append(score)
->>>>>>> d8750e92
 
     def evaluate_kpi(self, task: str, agent_results: str) -> None:
         """
@@ -334,7 +196,6 @@
             self.metrics["task_evaluation"] = ratings
         else:
             self.logger.error("Failed to parse research ratings.")
-        self.logger.debug(f"LLM Response: {llm_response.content}")
 
     def evaluate_task_world(self, task: str, result: str) -> None:
         """
@@ -463,30 +324,6 @@
             if json_start >= 0 and json_end > json_start:
                 json_str = content[json_start:json_end]
                 ratings = json.loads(json_str)
-<<<<<<< HEAD
-                
-                # 验证所有必需的键都存在且值在有效范围内
-                required_keys = {"innovation", "safety", "feasibility"}
-                if all(key in ratings for key in required_keys):
-                    validated_ratings = {}
-                    for key in required_keys:
-                        try:
-                            score = int(ratings[key])
-                            if 1 <= score <= 5:
-                                validated_ratings[key] = score
-                            else:
-                                validated_ratings[key] = 3  # 默认中等分数
-                        except (ValueError, TypeError):
-                            validated_ratings[key] = 3  # 默认中等分数
-                    return validated_ratings
-                    
-            self.logger.error("Invalid ratings format in response")
-            return {"innovation": 3, "safety": 3, "feasibility": 3}
-            
-        except Exception as e:
-            self.logger.error(f"Error parsing research ratings: {e}")
-            return {"innovation": 3, "safety": 3, "feasibility": 3}
-=======
                 # Ensure ratings are integers
                 ratings_dict: Dict[str, int] = {k: int(v) for k, v in ratings.items()}
                 return ratings_dict
@@ -496,7 +333,6 @@
         else:
             self.logger.error("No JSON found in assistant's answer.")
             return {}
->>>>>>> d8750e92
 
     def parse_score(self, assistant_answer: str) -> int:
         """
@@ -596,64 +432,23 @@
             assistant_answer (str): The assistant's answer containing the milestones.
 
         Returns:
-            List[Dict[str, Any]]: The list of milestones. Returns empty list if parsing fails.
-        """
+            List[Dict[str, Any]]: The list of milestones.
+        """
+        # Preprocess to handle escaped newlines and unnecessary symbols
         try:
-<<<<<<< HEAD
-            # 清理响应内容
-            content = assistant_answer.strip()
-            
-            # 移除可能的 markdown 代码块标记
-            if content.startswith("```json"):
-                content = content[7:]
-            if content.startswith("```"):
-                content = content[3:]
-            if content.endswith("```"):
-                content = content[:-3]
-            content = content.strip()
-            
-            # 尝试提取JSON数组部分
-            array_start = content.find('[')
-            array_end = content.rfind(']') + 1
-            
-            if array_start >= 0 and array_end > array_start:
-                json_str = content[array_start:array_end]
-                try:
-                    milestones = json.loads(json_str)
-                    
-                    # 验证和清理里程碑数据
-                    validated_milestones = []
-                    for milestone in milestones:
-                        if not isinstance(milestone, dict):
-                            continue
-                            
-                        # 检查必需的字段
-                        if "milestone" not in milestone or "agents" not in milestone:
-                            continue
-                            
-                        # 验证agents是列表
-                        if not isinstance(milestone["agents"], list):
-                            continue
-                            
-                        # 清理和验证数据
-                        clean_milestone = {
-                            "milestone_content": str(milestone["milestone"])[:100],  # 限制长度
-                            "contributing_agents": [
-                                str(agent_id) for agent_id in milestone["agents"]
-                                if isinstance(agent_id, (str, int))
-                            ]
-                        }
-                        
-                        if clean_milestone["contributing_agents"]:  # 只添加有贡献者的里程碑
-                            validated_milestones.append(clean_milestone)
-                    
-                    self.logger.debug(f"Successfully parsed {len(validated_milestones)} milestones")
-                    return validated_milestones
-                    
-                except json.JSONDecodeError as e:
-                    self.logger.error(f"Failed to parse milestone JSON: {e}")
-                    
-            self.logger.warning("No valid milestone array found in response")
+            # Remove escaped newlines
+            cleaned_answer = assistant_answer.replace("\\n", "").strip()
+
+            # Remove any leading and trailing backticks and whitespace
+            if cleaned_answer.startswith("```json") and cleaned_answer.endswith("```"):
+                cleaned_answer = cleaned_answer[7:-3].strip()
+
+            # Parse the JSON block
+            milestones = json.loads(cleaned_answer)
+            assert isinstance(milestones, list)
+            return milestones
+        except json.JSONDecodeError:
+            self.logger.error("Failed to parse JSON from assistant's answer.")
             return []
             
         except Exception as e:
@@ -725,8 +520,7 @@
         Evaluate the code quality based on stricter criteria.
         """
         try:
-            # 读取配置文件
-            config_path = "/opt/dlami/nvme/zhe/MARBLE/marble/configs/coding_config/coding_config.yaml"
+            config_path = "marble/configs/coding_config/coding_config.yaml"
             if not os.path.exists(config_path):
                 self.logger.error("Config file not found")
                 return
@@ -737,7 +531,6 @@
 
             full_task_description = config['task']['content']
             
-            # 提取requirements部分
             requirements_start = "1. Implementation requirements:\n"
             requirements_end = "\n\n2. Project structure:"
             requirements = full_task_description[
@@ -745,8 +538,7 @@
                 full_task_description.find(requirements_end)
             ].strip()
 
-            # 读取solution.py
-            solution_path = "/opt/dlami/nvme/zhe/MARBLE/marble/workspace/solution.py"
+            solution_path = "marble/workspace/solution.py"
             solution_content = ""
             if os.path.exists(solution_path):
                 with open(solution_path, 'r', encoding='utf-8') as f:
@@ -810,7 +602,6 @@
                 stream=None,
             )[0]
 
-            # 使用新的解析方法替换原来的 parse_research_ratings
             scores = self.parse_code_quality_scores(response.content)
 
             if scores:
@@ -818,7 +609,6 @@
                 self.logger.info(f"Code quality evaluated strictly: {scores}")
             else:
                 self.logger.error("Failed to parse code quality scores.")
-                # 设置默认的最低分数
                 self.metrics["code_quality"] = {
                     "instruction_following": 1,
                     "executability": 1,
@@ -836,19 +626,3 @@
                 "quality": 1
             }
 
-=======
-            # Remove escaped newlines
-            cleaned_answer = assistant_answer.replace("\\n", "").strip()
-
-            # Remove any leading and trailing backticks and whitespace
-            if cleaned_answer.startswith("```json") and cleaned_answer.endswith("```"):
-                cleaned_answer = cleaned_answer[7:-3].strip()
-
-            # Parse the JSON block
-            milestones = json.loads(cleaned_answer)
-            assert isinstance(milestones, list)
-            return milestones
-        except json.JSONDecodeError:
-            self.logger.error("Failed to parse JSON from assistant's answer.")
-            return []
->>>>>>> d8750e92
