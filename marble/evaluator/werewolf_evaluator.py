import os
import re
import sys
import time
import json
import argparse
from typing import List, Dict, Any, Optional
import openai
from openai import OpenAI
import yaml
sys.path.append(os.path.abspath(os.path.join(os.path.dirname(__file__), "../../")))
from marble.environments.werewolf_env import WerewolfEnv

class WerewolfEvaluator:
    """
    A class to evaluate a single game snapshot directory.
    1) It loads every night checkpoint (e.g., checkpoint_Night1.json) 
       and simulates exactly one cycle per checkpoint (simulate_one_cycle=True).
    2) After finishing all 'per-night' simulations, it performs a full-run 
       from the earliest night checkpoint to the end (simulate_one_cycle=False).
    3) Stores logs in subfolders under 'werewolf_log' as needed.
    """

<<<<<<< HEAD
=======
class WerewolfEvaluator:
    """
    A class to evaluate a single game snapshot directory.
    1) It loads every night checkpoint (e.g., checkpoint_Night1.json) 
       and simulates exactly one cycle per checkpoint (simulate_one_cycle=True).
    2) After finishing all 'per-night' simulations, it performs a full-run 
       from the earliest night checkpoint to the end (simulate_one_cycle=False).
    3) Stores logs in subfolders under 'werewolf_log' as needed.
    """

>>>>>>> 5581f35b
    def __init__(self, snapshot_folder: str, config_dir: str, base_log_dir: str = "werewolf_log"):
        """
        Args:
            snapshot_folder (str): The folder that contains multiple checkpoint_NightX.json 
                                   (or DayX) files from the same game snapshot.
            config_dir (str): The YAML config file path that contains 'eval_config' etc.
            base_log_dir (str): The top-level directory under which new logs will be created.
        """
        self.snapshot_folder = snapshot_folder
        self.base_log_dir = base_log_dir
        self.config_dir = config_dir

        self.night_cycle_results: List[Dict[str, Any]] = []

        self.full_run_result: Dict[str, Any] = {}

        if not os.path.exists(config_dir):
            raise FileNotFoundError(f"Config file not found at: {config_dir}")

        with open(config_dir, "r", encoding="utf-8") as f:
            config = yaml.safe_load(f)  # Assuming YAML is used for configuration

        eval_config = config.get("eval_config", {})

        self.base_url = eval_config.get("base_url", "https://api.openai.com/v1")
        self.api_key = eval_config.get("api_key", "")
        self.model_name = eval_config.get("model_name", "gpt-4o")
<<<<<<< HEAD

        openai.api_base = self.base_url
        openai.api_key = self.api_key

        timestamp = time.strftime("%Y%m%d_%H%M%S")
        self.evaluator_dir = os.path.join(self.base_log_dir, f"eval_{timestamp}")
        os.makedirs(self.evaluator_dir, exist_ok=True)

        self.client = OpenAI(
            base_url=self.base_url,
            api_key=self.api_key,
        )

    def find_checkpoint_files(self, pattern="night") -> List[str]:
        """
        Search for and return all files matching 'checkpoint_Night(\d+).json' 
        or 'checkpoint_Day(\d+).json' in self.snapshot_folder, sorted numerically.
        """
        if not os.path.isdir(self.snapshot_folder):
            raise NotADirectoryError(f"Snapshot folder not found: {self.snapshot_folder}")

        pattern_night = re.compile(r'^checkpoint_Night(\d+)\.json$', re.IGNORECASE)
        pattern_day = re.compile(r'^checkpoint_Day(\d+)\.json$', re.IGNORECASE)

        all_files = os.listdir(self.snapshot_folder)
        matched = []

=======

        openai.api_base = self.base_url
        openai.api_key = self.api_key

        timestamp = time.strftime("%Y%m%d_%H%M%S")
        self.evaluator_dir = os.path.join(self.base_log_dir, f"eval_{timestamp}")
        os.makedirs(self.evaluator_dir, exist_ok=True)

        self.client = OpenAI(
            base_url=self.base_url,
            api_key=self.api_key,
        )

    def find_checkpoint_files(self, pattern="night") -> List[str]:
        """
        Search for and return all files matching 'checkpoint_Night(\d+).json' 
        or 'checkpoint_Day(\d+).json' in self.snapshot_folder, sorted numerically.
        """
        if not os.path.isdir(self.snapshot_folder):
            raise NotADirectoryError(f"Snapshot folder not found: {self.snapshot_folder}")

        pattern_night = re.compile(r'^checkpoint_Night(\d+)\.json$', re.IGNORECASE)
        pattern_day = re.compile(r'^checkpoint_Day(\d+)\.json$', re.IGNORECASE)

        all_files = os.listdir(self.snapshot_folder)
        matched = []

>>>>>>> 5581f35b
        for f in all_files:
            night_match = pattern_night.match(f)
            # Add only when pattern == "night" or "all"
            if night_match and (pattern in ["night", "all"]):
                matched.append((int(night_match.group(1)), "night", f))
<<<<<<< HEAD
                continue

            day_match = pattern_day.match(f)
            # Add only when pattern == "day" or "all"
            if day_match and (pattern in ["day", "all"]):
                matched.append((int(day_match.group(1)), "day", f))
                continue

=======
                continue

            day_match = pattern_day.match(f)
            # Add only when pattern == "day" or "all"
            if day_match and (pattern in ["day", "all"]):
                matched.append((int(day_match.group(1)), "day", f))
                continue

>>>>>>> 5581f35b
        # Sort by number and then by day/night order
        matched.sort(key=lambda x: (x[0], x[1]))
        # Return absolute paths
        return [os.path.join(self.snapshot_folder, x[2]) for x in matched]

    def evaluate_all_nights(self):
        """
        Main function:
        1) Find all checkpoint_*.json files, and simulate each one with 'simulate_one_cycle=True'.
        2) Save per-night simulation results to self.night_cycle_results.
        3) After all night simulations are done, run the full simulation from the first night checkpoint.
        4) Write the final result to 'final_result.json' in self.evaluator_dir.
        """
        checkpoint_files = self.find_checkpoint_files()
        if not checkpoint_files:
            print(f"[SnapshotEvaluator] No checkpoint files found in {self.snapshot_folder}.")
            return

        print(f"[SnapshotEvaluator] Found {len(checkpoint_files)} checkpoint(s). Now evaluating per-night cycles...")

        # Simulate each checkpoint file one by one
        for ckpt_file in checkpoint_files:
            single_result = self.evaluate_single_checkpoint(ckpt_file)
            if single_result:
                self.night_cycle_results.append(single_result)

        # After all night simulations, perform a full-run simulation
        first_night_path = None
        for ckpt_file in checkpoint_files:
            if "checkpoint_Night1.json" in ckpt_file:
                first_night_path = ckpt_file
                break

        if first_night_path:
            # Return (result, env) from simulate_full_game_run
            full_run_info, final_env = self.simulate_full_game_run(first_night_path)
            self.full_run_result = full_run_info

            # After the full run ends, use env to evaluate the performance of the Villagers
            if final_env is not None:
                performance_scores = self.evaluate_villager_merged_performance(final_env)
                self.full_run_result["villagers_performance"] = performance_scores
        else:
            print("[SnapshotEvaluator] No 'Night1' checkpoint found, skip full-run simulation.")

        # Combine final results and write to final_result.json
        final_info = {
            "per_cycle_results": self.night_cycle_results,
            "full_run_result": self.full_run_result
        }
        final_json_path = os.path.join(self.evaluator_dir, "final_result.json")
        with open(final_json_path, "w", encoding="utf-8") as f:
            json.dump(final_info, f, indent=4, ensure_ascii=False)

        print(f"[SnapshotEvaluator] Evaluation done. final_result.json saved at {final_json_path}")

    def evaluate_single_checkpoint(self, ckpt_path: str) -> Optional[Dict[str, Any]]:
        """
        Simulate a single night or day cycle with 'simulate_one_cycle=True' for a given checkpoint file.
        """
        if not os.path.exists(ckpt_path):
            print(f"[evaluate_single_checkpoint] File not found: {ckpt_path}")
            return None

        base_name = os.path.splitext(os.path.basename(ckpt_path))[0]
        timestamp_str = time.strftime("%Y%m%d_%H%M%S")
        subfolder_name = f"{base_name}_run_{timestamp_str}"
        run_dir = os.path.join(self.evaluator_dir, subfolder_name)
        os.makedirs(run_dir, exist_ok=True)

        try:
            env = WerewolfEnv.load_from_file(
                file_path=ckpt_path,
                log_dir=run_dir,
                override_config_path=self.config_dir  # <-- Added this
            )
            print(f"[evaluate_single_checkpoint] Loaded env from {ckpt_path}, logs in {run_dir}")
        except Exception as e:
            print(f"[evaluate_single_checkpoint] Error loading env: {e}")
            return None

        try:
            game_result = env.continue_game(simulate_one_cycle=True)
            return {
                "ckpt_path": ckpt_path,
                "logs_folder": run_dir,
                "simulate_one_cycle": True,
                "result": game_result
            }
        except Exception as e:
            print(f"[evaluate_single_checkpoint] Error in continue_game: {e}")
            return None

    def simulate_full_game_run(self, ckpt_path: str):
        """
        Load the specified checkpoint (usually Night1) and perform a full simulation to the game end.
        Returns (game_result, env) for further use with env.
        """
        base_name = os.path.splitext(os.path.basename(ckpt_path))[0]
        timestamp_str = time.strftime("%Y%m%d_%H%M%S")
        subfolder_name = f"fullrun_from_{base_name}_{timestamp_str}"
        run_dir = os.path.join(self.evaluator_dir, subfolder_name)
        os.makedirs(run_dir, exist_ok=True)

        try:
            env = WerewolfEnv.load_from_file(
                file_path=ckpt_path,
                log_dir=run_dir,
                override_config_path=self.config_dir  # <-- Added this
            )
            print(f"[simulate_full_game_run] Loaded env from {ckpt_path}, logs in {run_dir}")
        except Exception as e:
            print(f"[simulate_full_game_run] Error loading env: {e}")
            return ({"error": str(e)}, None)

        try:
            game_result = env.continue_game(simulate_one_cycle=False)
            print("[simulate_full_game_run] The game ended with result:", game_result)
            return (
                {
                    "start_ckpt": ckpt_path,
                    "logs_folder": run_dir,
                    "simulate_one_cycle": False,
                    "result": game_result
                },
                env
            )
        except Exception as e:
            print(f"[simulate_full_game_run] Error in continue_game: {e}")
            return ({"error": str(e)}, env)

    def gpt_tool_call(self, messages, tools):
        """
        Call the GPT model with specified tools.
        """
        rounds = 0
        while True:
            rounds += 1
            try:
                response = self.client.chat.completions.create(
                    model=self.model_name,
                    messages=messages,
                    tools=tools,
                    tool_choice="required",
                    temperature=1.0,
                    n=1,
                )
                tool_calls = response.choices[0].message.tool_calls
                return tool_calls
            except Exception as e:
                print(f"Chat Generation Error: {e}")
                time.sleep(5)
                if rounds > 3:
                    raise Exception("Chat Completion failed too many times")

    def evaluate_villager_merged_performance(self, env: WerewolfEnv) -> Dict[str, Any]:
        """
        Use the "seven dimensions merged" model to evaluate the performance of the Villagers.
        It includes the following dimensions:
        1) info_effectiveness_score (10%)
        2) collaboration_limiting_score (20%)
        3) logic_and_reasoning_score (10%)
        4) leadership_and_sheriff_score (20%)
        5) voting_eliminations_score (10%)
        6) protect_key_players_score (10%)
        7) result_orientation_score (20%)

        Call GPT tool 'villager_combined_evaluation' and parse the output to calculate the weighted total score.
        """

        shared_memory = env.shared_memory
        # 1) Get logs
        full_log_text = shared_memory.get("private_event_log", "")
        if not isinstance(full_log_text, str):
            full_log_text = json.dumps(full_log_text, ensure_ascii=False, indent=2)

        # 2) Load the YAML with the seven dimensions prompts/tools
        #    You need to prepare 'villager_combined_evaluation.yaml' (or other file names)
        #    containing "system", "user", "tools", and function: "villager_combined_evaluation"
        combined_yaml_file = "prompts/villager_combined_evaluation.yaml"
        if not os.path.exists(combined_yaml_file):
            print(f"[evaluate_villager_merged_performance] YAML not found: {combined_yaml_file}")
            return {}

        with open(combined_yaml_file, "r", encoding="utf-8") as f:
            tool_data = yaml.safe_load(f)

        system_prompt = tool_data.get("system", "")
        user_prompt = tool_data.get("user", "")
        tools = tool_data.get("tools", [])

        # Replace logs in user_prompt placeholder
        user_prompt_filled = user_prompt.replace("<<game_log>>", full_log_text)

        messages = [
            {"role": "system", "content": system_prompt},
            {"role": "user", "content": user_prompt_filled},
        ]

        # 3) Call gpt_tool_call()
        try:
            tool_calls = self.gpt_tool_call(messages, tools)
        except Exception as e:
            print(f"[evaluate_villager_merged_performance] GPT call error: {e}")
            return {}

        if not tool_calls:
            print("[evaluate_villager_merged_performance] No tool calls from GPT.")
            return {}

        first_call = tool_calls[0]
        arguments_json = first_call.function.arguments

        # 4) Parse the JSON returned by GPT
        try:
            eval_result = json.loads(arguments_json)
        except json.JSONDecodeError as e:
            print(f"[evaluate_villager_merged_performance] JSON decode error: {e}")
            return {}

        # 5) Retrieve the seven dimension scores
        info_score = eval_result.get("info_effectiveness_score", 0)
        collab_limiting_score = eval_result.get("collaboration_limiting_score", 0)
        logic_score = eval_result.get("logic_and_reasoning_score", 0)
        leader_sheriff_score = eval_result.get("leadership_and_sheriff_score", 0)
        voting_score = eval_result.get("voting_eliminations_score", 0)
        protect_score = eval_result.get("protect_key_players_score", 0)
        result_score = eval_result.get("result_orientation_score", 0)

        # 6) Calculate the weighted overall score
        weighted_overall = (
            info_score * 0.10 +
            collab_limiting_score * 0.20 +
            logic_score * 0.10 +
            leader_sheriff_score * 0.20 +
            voting_score * 0.10 +
            protect_score * 0.10 +
            result_score * 0.20
        )

        # 7) Return the merged performance with detailed explanation
        merged_performance = {
            # Scores for each dimension
            "info_effectiveness_score": info_score,
            "collaboration_limiting_score": collab_limiting_score,
            "logic_and_reasoning_score": logic_score,
            "leadership_and_sheriff_score": leader_sheriff_score,
            "voting_eliminations_score": voting_score,
            "protect_key_players_score": protect_score,
            "result_orientation_score": result_score,
            
            # Detailed explanation for each dimension (GPT might return long texts)
            "info_effectiveness_detail": eval_result.get("info_effectiveness", ""),
            "collaboration_limiting_detail": eval_result.get("collaboration_limiting", ""),
            "logic_and_reasoning_detail": eval_result.get("logic_and_reasoning", ""),
            "leadership_and_sheriff_detail": eval_result.get("leadership_and_sheriff", ""),
            "voting_eliminations_detail": eval_result.get("voting_eliminations", ""),
            "protect_key_players_detail": eval_result.get("protect_key_players", ""),
            "result_orientation_detail": eval_result.get("result_orientation", ""),

            # Weighted overall score
            "weighted_overall_score": weighted_overall
        }

        return merged_performance

    

    
    def evaluate_multiple_snapshots(self, top_level_dir: str):
        """
        Traverse all subfolders in top_level_dir (each subfolder corresponds to a game snapshot),
        and call evaluate_all_nights() for each subfolder to evaluate.
        
        After completing the evaluation for each subfolder, append the seven detailed scores and 
        total score for that game to self.batch_evaluation_results, and save progress to 
        "batch_evaluation_progress.json" to prevent data loss in case of crashes.

        After all subfolders have been evaluated, output the score distributions and average scores 
        for each dimension, as well as the total score distribution and average, 
        and write them to "batch_evaluation_summary.json".
        """

        if not os.path.isdir(top_level_dir):
            print(f"[evaluate_multiple_snapshots] {top_level_dir} is not a directory.")
            return

        # Store the evaluation results for all subfolders, example structure:
        # [
        #   {
        #       "folder": "game_20250108_083807_Villagers_win",
        #       "info_effectiveness_score": 4,
        #       "collaboration_limiting_score": 5,
        #       ...
        #       "weighted_overall_score": 4.3
        #   },
        #   { ... },
        #   ...
        # ]
        self.batch_evaluation_results: List[Dict[str, Any]] = []

        # Find all subfolders under top_level_dir, assuming each subfolder corresponds to a "snapshot archive"
        subfolders = [
            d for d in os.listdir(top_level_dir)
            if os.path.isdir(os.path.join(top_level_dir, d))
        ]
        if not subfolders:
            print(f"[evaluate_multiple_snapshots] No subfolders found in {top_level_dir}.")
            return

        # Evaluate each subfolder
        for idx, folder_name in enumerate(subfolders, start=1):
            snapshot_path = os.path.join(top_level_dir, folder_name)
            print(f"\n=== Evaluating folder {idx}/{len(subfolders)}: {snapshot_path} ===")

            # You can either create a new WerewolfEvaluator instance for each subfolder,
            # or reuse the same object by switching snapshot_folder, but make sure to adjust paths and configurations.
            sub_evaluator = WerewolfEvaluator(
                snapshot_folder=snapshot_path,
                config_dir=os.path.join(os.path.dirname(self.snapshot_folder), self.config_dir),
                base_log_dir=self.base_log_dir
            )

            # Call evaluate_all_nights(), which generates final_result.json and stores results in sub_evaluator.full_run_result
            sub_evaluator.evaluate_all_nights()

            # Extract the merged performance scores
            # Note: After evaluate_all_nights() is completed, the final result is stored in sub_evaluator.full_run_result["villagers_performance"]
            merged_perf = sub_evaluator.full_run_result.get("villagers_performance", {})

            # Record the scores for this game
            # Here, you can place all seven dimensions and the overall_score into a dictionary
            record = {
                "folder": folder_name,  # For traceability
                "info_effectiveness_score": merged_perf.get("info_effectiveness_score", 0),
                "collaboration_limiting_score": merged_perf.get("collaboration_limiting_score", 0),
                "logic_and_reasoning_score": merged_perf.get("logic_and_reasoning_score", 0),
                "leadership_and_sheriff_score": merged_perf.get("leadership_and_sheriff_score", 0),
                "voting_eliminations_score": merged_perf.get("voting_eliminations_score", 0),
                "protect_key_players_score": merged_perf.get("protect_key_players_score", 0),
                "result_orientation_score": merged_perf.get("result_orientation_score", 0),
                "weighted_overall_score": merged_perf.get("weighted_overall_score", 0),
            }
            self.batch_evaluation_results.append(record)

            # To prevent data loss due to crash, immediately save progress to a file
            progress_path = os.path.join(self.evaluator_dir, "batch_evaluation_progress.json")
            with open(progress_path, "w", encoding="utf-8") as f:
                json.dump(self.batch_evaluation_results, f, indent=4, ensure_ascii=False)

        # After all subfolders have been evaluated, calculate score distributions and averages for each dimension
        dimension_keys = [
            "info_effectiveness_score",
            "collaboration_limiting_score",
            "logic_and_reasoning_score",
            "leadership_and_sheriff_score",
            "voting_eliminations_score",
            "protect_key_players_score",
            "result_orientation_score",
            "weighted_overall_score",
        ]

        # Collect distributions
        dimension_distributions = {k: [] for k in dimension_keys}
        for item in self.batch_evaluation_results:
            for k in dimension_keys:
                dimension_distributions[k].append(item.get(k, 0))

        # Calculate averages
        dimension_averages = {}
        for k in dimension_keys:
            values = dimension_distributions[k]
            if values:
                avg = sum(values) / len(values)
            else:
                avg = 0
            dimension_averages[k] = avg

        # Create a summary
        summary = {
            "count_of_snapshots": len(self.batch_evaluation_results),
            "dimension_distributions": dimension_distributions,
            "dimension_averages": dimension_averages
        }

        summary_path = os.path.join(self.evaluator_dir, "batch_evaluation_summary.json")
        with open(summary_path, "w", encoding="utf-8") as f:
            json.dump(summary, f, indent=4, ensure_ascii=False)

        print("\n[evaluate_multiple_snapshots] All subfolders evaluated.")
        print(f"Batch summary saved to: {summary_path}")
        print(f"Progress details saved to: {progress_path}")

def evaluate(top_level_dir, config_path, snapshot_folder, base_log_dir):
    evaluator = WerewolfEvaluator(snapshot_folder=snapshot_folder, config_dir=config_path, base_log_dir=base_log_dir)
    evaluator.evaluate_multiple_snapshots(top_level_dir)

if __name__ == "__main__":
    parser = argparse.ArgumentParser(description="Start the Werewolf evaluation environment")
    parser.add_argument('--top_level_dir', type=str, default="werewolf_log", help="Top-level log directory")
    parser.add_argument('--config_path', type=str, default=r"marble\configs\test_config\werewolf_config.yaml", help="Path to the configuration file")
    parser.add_argument('--snapshot_folder', type=str, default="placeholder", help="Snapshot folder placeholder, will be replaced by evaluate_multiple_snapshots")
    parser.add_argument('--base_log_dir', type=str, default="werewolf_eval/4omini", help="Base log directory")

    args = parser.parse_args()

    evaluate(args.top_level_dir, args.config_path, args.snapshot_folder, args.base_log_dir)<|MERGE_RESOLUTION|>--- conflicted
+++ resolved
@@ -1,4 +1,5 @@
 import os
+import re
 import re
 import sys
 import time
@@ -8,6 +9,13 @@
 import openai
 from openai import OpenAI
 import yaml
+import time
+import json
+import argparse
+from typing import List, Dict, Any, Optional
+import openai
+from openai import OpenAI
+import yaml
 sys.path.append(os.path.abspath(os.path.join(os.path.dirname(__file__), "../../")))
 from marble.environments.werewolf_env import WerewolfEnv
 
@@ -21,19 +29,6 @@
     3) Stores logs in subfolders under 'werewolf_log' as needed.
     """
 
-<<<<<<< HEAD
-=======
-class WerewolfEvaluator:
-    """
-    A class to evaluate a single game snapshot directory.
-    1) It loads every night checkpoint (e.g., checkpoint_Night1.json) 
-       and simulates exactly one cycle per checkpoint (simulate_one_cycle=True).
-    2) After finishing all 'per-night' simulations, it performs a full-run 
-       from the earliest night checkpoint to the end (simulate_one_cycle=False).
-    3) Stores logs in subfolders under 'werewolf_log' as needed.
-    """
-
->>>>>>> 5581f35b
     def __init__(self, snapshot_folder: str, config_dir: str, base_log_dir: str = "werewolf_log"):
         """
         Args:
@@ -61,7 +56,6 @@
         self.base_url = eval_config.get("base_url", "https://api.openai.com/v1")
         self.api_key = eval_config.get("api_key", "")
         self.model_name = eval_config.get("model_name", "gpt-4o")
-<<<<<<< HEAD
 
         openai.api_base = self.base_url
         openai.api_key = self.api_key
@@ -89,41 +83,11 @@
         all_files = os.listdir(self.snapshot_folder)
         matched = []
 
-=======
-
-        openai.api_base = self.base_url
-        openai.api_key = self.api_key
-
-        timestamp = time.strftime("%Y%m%d_%H%M%S")
-        self.evaluator_dir = os.path.join(self.base_log_dir, f"eval_{timestamp}")
-        os.makedirs(self.evaluator_dir, exist_ok=True)
-
-        self.client = OpenAI(
-            base_url=self.base_url,
-            api_key=self.api_key,
-        )
-
-    def find_checkpoint_files(self, pattern="night") -> List[str]:
-        """
-        Search for and return all files matching 'checkpoint_Night(\d+).json' 
-        or 'checkpoint_Day(\d+).json' in self.snapshot_folder, sorted numerically.
-        """
-        if not os.path.isdir(self.snapshot_folder):
-            raise NotADirectoryError(f"Snapshot folder not found: {self.snapshot_folder}")
-
-        pattern_night = re.compile(r'^checkpoint_Night(\d+)\.json$', re.IGNORECASE)
-        pattern_day = re.compile(r'^checkpoint_Day(\d+)\.json$', re.IGNORECASE)
-
-        all_files = os.listdir(self.snapshot_folder)
-        matched = []
-
->>>>>>> 5581f35b
         for f in all_files:
             night_match = pattern_night.match(f)
             # Add only when pattern == "night" or "all"
             if night_match and (pattern in ["night", "all"]):
                 matched.append((int(night_match.group(1)), "night", f))
-<<<<<<< HEAD
                 continue
 
             day_match = pattern_day.match(f)
@@ -132,16 +96,6 @@
                 matched.append((int(day_match.group(1)), "day", f))
                 continue
 
-=======
-                continue
-
-            day_match = pattern_day.match(f)
-            # Add only when pattern == "day" or "all"
-            if day_match and (pattern in ["day", "all"]):
-                matched.append((int(day_match.group(1)), "day", f))
-                continue
-
->>>>>>> 5581f35b
         # Sort by number and then by day/night order
         matched.sort(key=lambda x: (x[0], x[1]))
         # Return absolute paths
