coordinate_mode: graph
relationships:
  - [agent1, agent2, "reports_to"]
  - [agent1, agent3, "manages"]
  - [agent2, agent4, "supports"]
  - [agent3, agent4, "collaborates_with"]

environment:
  type: Web
  name: "Web Simulation Environment"
  max_iterations: 1
  # Add other environment-specific configurations here

task:
  content: "Find new about the latest trends in AI and have agent1 to summarize it in the end."

agents:
  - type: BaseAgent
    agent_id: agent1
<<<<<<< HEAD
    profile: "agent1 is a helpful and supportive team leader. agent1 will use bing to search results for the task."
    # Additional agent-specific configurations
  - type: BaseAgent
    agent_id: agent2
    profile: "agent2 is a curious and ambitious team member. agent1 will use google to search results for the task."
    # Additional agent-specific configurations
  - type: BaseAgent
    agent_id: agent3
    profile: "agent3 are a diligent and hardworking team member. agent3 will use wikipedia to search results for the task."
    # Additional agent-specific configurations
  - type: BaseAgent
    agent_id: agent4
    profile: "agent4 is a creative and innovative team member. agent4 will use twitter to search results for the task."
=======
    # strategy: cot
    profile: "You are a helpful and supportive team leader. You will use bing to search results for the task."

  - type: BaseAgent
    agent_id: agent2
    # strategy: reflexion
    profile: "You are a curious and ambitious team member. You will use google to search results for the task."

  - type: BaseAgent
    agent_id: agent3
    # strategy: react
    profile: "You are a diligent and hardworking team member. You will use wikipedia to search results for the task."

  - type: BaseAgent
    agent_id: agent4
    # strategy: default
    profile: "You are a creative and innovative team member. You will use twitter to search results for the task."
>>>>>>> ede267ae
    # Additional agent-specific configurations

memory:
  type: SharedMemory
  # Additional memory configurations if needed

metrics:
  # Define metrics configurations for the Evaluator
  # Example:
  # accuracy: true
  # response_time: true

engine_planner:
  initial_progress: "Starting the simulation."
  # Additional engine planner configurations if needed<|MERGE_RESOLUTION|>--- conflicted
+++ resolved
@@ -17,21 +17,6 @@
 agents:
   - type: BaseAgent
     agent_id: agent1
-<<<<<<< HEAD
-    profile: "agent1 is a helpful and supportive team leader. agent1 will use bing to search results for the task."
-    # Additional agent-specific configurations
-  - type: BaseAgent
-    agent_id: agent2
-    profile: "agent2 is a curious and ambitious team member. agent1 will use google to search results for the task."
-    # Additional agent-specific configurations
-  - type: BaseAgent
-    agent_id: agent3
-    profile: "agent3 are a diligent and hardworking team member. agent3 will use wikipedia to search results for the task."
-    # Additional agent-specific configurations
-  - type: BaseAgent
-    agent_id: agent4
-    profile: "agent4 is a creative and innovative team member. agent4 will use twitter to search results for the task."
-=======
     # strategy: cot
     profile: "You are a helpful and supportive team leader. You will use bing to search results for the task."
 
@@ -49,7 +34,7 @@
     agent_id: agent4
     # strategy: default
     profile: "You are a creative and innovative team member. You will use twitter to search results for the task."
->>>>>>> ede267ae
+
     # Additional agent-specific configurations
 
 memory:
